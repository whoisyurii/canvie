"use client";

import {
  useRef,
  useState,
  useEffect,
  useMemo,
  useCallback,
  type MouseEvent as ReactMouseEvent,
  type TouchEvent as ReactTouchEvent,
} from "react";
import { Stage, Layer, Rect, Circle, Line, Text as KonvaText, Arrow, Image as KonvaImage, Group } from "react-konva";
import { useWhiteboardStore } from "@/lib/store/useWhiteboardStore";
import type { CanvasElement } from "@/lib/store/useWhiteboardStore";
import { nanoid } from "nanoid";
import Konva from "konva";
import type { KonvaEventObject } from "konva/lib/Node";
import { useDragDrop } from "./DragDropHandler";
import { UserCursor } from "./UserCursor";
import { cn } from "@/lib/utils";

type HighlightProps = Record<string, unknown> | undefined;

type Bounds = {
  minX: number;
  minY: number;
  maxX: number;
  maxY: number;
};

const normalizeRectBounds = (
  x: number,
  y: number,
  width = 0,
  height = 0,
): Bounds => {
  const minX = width >= 0 ? x : x + width;
  const minY = height >= 0 ? y : y + height;
  const maxX = width >= 0 ? x + width : x;
  const maxY = height >= 0 ? y + height : y;
  return { minX, minY, maxX, maxY };
};

const getElementBounds = (element: CanvasElement): Bounds => {
  switch (element.type) {
    case "rectangle":
    case "ellipse":
    case "image":
    case "file": {
      return normalizeRectBounds(element.x, element.y, element.width ?? 0, element.height ?? 0);
    }
    case "line":
    case "arrow": {
      if (element.points && element.points.length >= 2) {
        let minX = element.x;
        let minY = element.y;
        let maxX = element.x;
        let maxY = element.y;
        for (let index = 0; index < element.points.length; index += 2) {
          const px = element.x + (element.points[index] ?? 0);
          const py = element.y + (element.points[index + 1] ?? 0);
          minX = Math.min(minX, px);
          minY = Math.min(minY, py);
          maxX = Math.max(maxX, px);
          maxY = Math.max(maxY, py);
        }
        return { minX, minY, maxX, maxY };
      }
      return { minX: element.x, minY: element.y, maxX: element.x, maxY: element.y };
    }
    case "pen": {
      if (element.points && element.points.length >= 2) {
        let minX = element.x;
        let minY = element.y;
        let maxX = element.x;
        let maxY = element.y;
        for (let index = 0; index < element.points.length; index += 2) {
          const px = element.x + (element.points[index] ?? 0);
          const py = element.y + (element.points[index + 1] ?? 0);
          minX = Math.min(minX, px);
          minY = Math.min(minY, py);
          maxX = Math.max(maxX, px);
          maxY = Math.max(maxY, py);
        }
        return { minX, minY, maxX, maxY };
      }
      return { minX: element.x, minY: element.y, maxX: element.x, maxY: element.y };
    }
    case "text": {
      const approxWidth = Math.max(120, Math.min((element.text?.length ?? 0) * 10, 320));
      const approxHeight = 32;
      return normalizeRectBounds(element.x, element.y, approxWidth, approxHeight);
    }
    default:
      return { minX: element.x, minY: element.y, maxX: element.x, maxY: element.y };
  }
};

const duplicateElement = (element: CanvasElement): CanvasElement => ({
  ...element,
  id: nanoid(),
  points: element.points ? [...element.points] : undefined,
  selected: false,
});

type EditingTextState = {
  id: string;
  x: number;
  y: number;
  value: string;
  initialValue: string;
  width: number;
};

const TEXT_MIN_WIDTH = 180;
const TEXT_MAX_WIDTH = 360;
const TEXT_MIN_HEIGHT = 120;
const LINE_HEIGHT = 28;

const estimateTextBoxWidth = (text?: string) => {
  const lines = (text ?? "").split(/\r?\n/);
  const longestLineLength = lines.reduce((max, line) => Math.max(max, line.length), 0);
  const widthFromContent = Math.max(TEXT_MIN_WIDTH, longestLineLength * 12);
  return Math.min(TEXT_MAX_WIDTH, widthFromContent || TEXT_MIN_WIDTH);
};

const estimateTextBoxHeight = (text?: string) => {
  const lineCount = (text ?? "").split(/\r?\n/).length;
  const heightFromContent = Math.max(TEXT_MIN_HEIGHT, lineCount * LINE_HEIGHT);
  return heightFromContent;
};

const ImageElement = ({
  element,
  highlight,
}: {
  element: CanvasElement;
  highlight?: HighlightProps;
}) => {
  const [image, setImage] = useState<HTMLImageElement | null>(null);

  useEffect(() => {
    if (!element.fileUrl) return;

    const img = new window.Image();
    img.src = element.fileUrl;
    img.onload = () => setImage(img);

    return () => {
      img.onload = null;
    };
  }, [element.fileUrl]);

  return image ? (
    <KonvaImage
      id={element.id}
      image={image}
      x={element.x}
      y={element.y}
      width={element.width}
      height={element.height}
      opacity={element.opacity}
      rotation={element.rotation}
      {...highlight}
    />
  ) : null;
};

const FileElement = ({
  element,
  highlight,
}: {
  element: CanvasElement;
  highlight?: HighlightProps;
}) => {
  const [thumbnail, setThumbnail] = useState<HTMLImageElement | null>(null);

  useEffect(() => {
    if (!element.thumbnailUrl) {
      setThumbnail(null);
      return;
    }

    const img = new window.Image();
    img.src = element.thumbnailUrl;
    img.onload = () => setThumbnail(img);

    return () => {
      img.onload = null;
    };
  }, [element.thumbnailUrl]);

  const width = element.width ?? 200;
  const height = element.height ?? 240;
  const padding = 12;
  const previewHeight = Math.max(0, height - padding * 2 - 32);

  return (
    <Group>
      <Rect
        id={element.id}
        x={element.x}
        y={element.y}
        width={width}
        height={height}
        stroke={element.strokeColor}
        strokeWidth={element.strokeWidth}
        fill="white"
        opacity={element.opacity}
        cornerRadius={8}
        {...highlight}
      />
      {thumbnail ? (
        <KonvaImage
          id={element.id}
          image={thumbnail}
          x={element.x + padding}
          y={element.y + padding}
          width={Math.max(0, width - padding * 2)}
          height={previewHeight}
          listening={false}
        />
      ) : (
        <KonvaText
          id={element.id}
          x={element.x + padding}
          y={element.y + padding}
          width={Math.max(0, width - padding * 2)}
          height={previewHeight}
          text={(element.fileType ?? "FILE").slice(0, 8).toUpperCase()}
          fontSize={24}
          align="center"
          fill="#64748b"
          listening={false}
        />
      )}
      <KonvaText
        id={element.id}
        x={element.x + padding}
        y={element.y + height - 24 - padding / 2}
        width={Math.max(0, width - padding * 2)}
        height={24}
        text={element.fileName ?? element.fileType ?? "Document"}
        fontSize={14}
        fill="#1f2937"
        ellipsis
        listening={false}
      />
    </Group>
  );
};

export const WhiteboardCanvas = () => {
  const containerRef = useRef<HTMLDivElement>(null);
  const stageRef = useRef<Konva.Stage>(null);
  const textEditorRef = useRef<HTMLTextAreaElement>(null);
  const editingTextRef = useRef<EditingTextState | null>(null);
  const miniMapDragRef = useRef(false);
  const skipNextPointerRef = useRef(false);
  const [isDrawing, setIsDrawing] = useState(false);
  const [currentShape, setCurrentShape] = useState<any>(null);
  const [isPanning, setIsPanning] = useState(false);
  const [stageSize, setStageSize] = useState(() => ({
    width: 0,
    height: 0,
  }));
  const [editingText, setEditingText] = useState<EditingTextState | null>(null);
  const [isMiniMapInteracting, setIsMiniMapInteracting] = useState(false);
  const { handleDrop, handleDragOver } = useDragDrop();

  const {
    activeTool,
    elements,
    addElement,
    updateElement,
    deleteElement,
    strokeColor,
    strokeWidth,
    strokeStyle,
    fillColor,
    opacity,
    arrowType,
    sloppiness,
    pan,
    zoom,
    setPan,
    setSelectedIds,
    users,
    focusedElementId,
  } = useWhiteboardStore();

  const panX = pan.x;
  const panY = pan.y;
  const safeZoom = zoom || 1;

  const getCanvasPointerPosition = useCallback(() => {
    const stage = stageRef.current;
    if (!stage) return null;
    const pos = stage.getPointerPosition();
    if (!pos) return null;
    return {
      x: (pos.x - panX) / safeZoom,
      y: (pos.y - panY) / safeZoom,
    };
  }, [panX, safeZoom, panY]);

  const beginTextEditing = useCallback(
    (element: CanvasElement, options?: { value?: string; width?: number }) => {
      const initialValue = element.text ?? "";
      const value = options?.value ?? initialValue;
      const width = options?.width ?? estimateTextBoxWidth(value || initialValue);
      const editingState: EditingTextState = {
        id: element.id,
        x: element.x,
        y: element.y,
        value,
        initialValue,
        width,
      };
      setSelectedIds([element.id]);
      setEditingText(editingState);
    },
    [setSelectedIds],
  );

  const finishEditingText = useCallback(
    (options?: { cancel?: boolean; skipNextPointer?: boolean }) => {
      const current = editingTextRef.current;
      if (!current) {
        return;
      }

      editingTextRef.current = null;
      setEditingText(null);

      if (options?.skipNextPointer) {
        skipNextPointerRef.current = true;
      }

      if (options?.cancel) {
        if (current.initialValue) {
          updateElement(current.id, { text: current.initialValue });
        } else {
          deleteElement(current.id);
        }
        return;
      }

      const trimmed = current.value.trim();
      if (!trimmed) {
        deleteElement(current.id);
        return;
      }

      updateElement(current.id, { text: trimmed });
    },
    [deleteElement, updateElement],
  );

  const cancelIfEditing = useCallback(() => {
    if (editingTextRef.current) {
      finishEditingText();
      return true;
<<<<<<< HEAD
=======
    }
    return false;
  }, [finishEditingText]);

  const handleStageDoublePointer = useCallback(
    (event: KonvaEventObject<Event>) => {
      const stage = stageRef.current;
      if (!stage) return;

      const target = event.target;
      if (target && target !== stage) {
        const targetId = target.id();
        if (!targetId) return;
        const element = elements.find((item) => item.id === targetId);
        if (element?.type === "text") {
          event.evt.preventDefault();
          beginTextEditing(element);
        }
      }
    },
    [beginTextEditing, elements],
  );

  const getMiniMapCoordinates = useCallback(
    (event: ReactMouseEvent<SVGSVGElement> | ReactTouchEvent<SVGSVGElement>) => {
      const rect = event.currentTarget.getBoundingClientRect();
      if ("touches" in event) {
        const touch = event.touches[0];
        if (!touch) return null;
        return {
          x: touch.clientX - rect.left,
          y: touch.clientY - rect.top,
        };
      }
      return {
        x: event.clientX - rect.left,
        y: event.clientY - rect.top,
      };
    },
    [],
  );

  const panToMiniMapPoint = useCallback(
    (pointX: number, pointY: number) => {
      if (!miniMapData) return;

      const worldX = pointX / miniMapData.scale + miniMapData.offsetX;
      const worldY = pointY / miniMapData.scale + miniMapData.offsetY;

      const viewportWidth = stageSize.width / safeZoom;
      const viewportHeight = stageSize.height / safeZoom;

      const nextPanX = -(worldX - viewportWidth / 2) * safeZoom;
      const nextPanY = -(worldY - viewportHeight / 2) * safeZoom;

      setPan({
        x: Number.isFinite(nextPanX) ? nextPanX : panX,
        y: Number.isFinite(nextPanY) ? nextPanY : panY,
      });
    },
    [miniMapData, panX, panY, safeZoom, setPan, stageSize.height, stageSize.width],
  );

  const updatePanFromMiniMap = useCallback(
    (event: ReactMouseEvent<SVGSVGElement> | ReactTouchEvent<SVGSVGElement>) => {
      const coords = getMiniMapCoordinates(event);
      if (!coords) return;
      panToMiniMapPoint(coords.x, coords.y);
    },
    [getMiniMapCoordinates, panToMiniMapPoint],
  );

  const handleMiniMapPointerDown = useCallback(
    (event: ReactMouseEvent<SVGSVGElement> | ReactTouchEvent<SVGSVGElement>) => {
      event.preventDefault();
      event.stopPropagation();
      miniMapDragRef.current = true;
      setIsMiniMapInteracting(true);
      updatePanFromMiniMap(event);
    },
    [updatePanFromMiniMap],
  );

  const handleMiniMapPointerMove = useCallback(
    (event: ReactMouseEvent<SVGSVGElement> | ReactTouchEvent<SVGSVGElement>) => {
      if (!miniMapDragRef.current) return;
      event.preventDefault();
      updatePanFromMiniMap(event);
    },
    [updatePanFromMiniMap],
  );

  const endMiniMapInteraction = useCallback(() => {
    miniMapDragRef.current = false;
    setIsMiniMapInteracting(false);
  }, []);

  useEffect(() => {
    if (typeof window === "undefined") {
      return;
>>>>>>> 91d6f2de
    }
    return false;
  }, [finishEditingText]);

<<<<<<< HEAD
  const handleStageDoublePointer = useCallback(
    (event: KonvaEventObject<Event>) => {
      const stage = stageRef.current;
      if (!stage) return;

      const target = event.target;
      if (target && target !== stage) {
        const targetId = target.id();
        if (!targetId) return;
        const element = elements.find((item) => item.id === targetId);
        if (element?.type === "text") {
          event.evt.preventDefault();
          beginTextEditing(element);
        }
      }
    },
    [beginTextEditing, elements],
  );

  const getMiniMapCoordinates = useCallback(
    (event: ReactMouseEvent<SVGSVGElement> | ReactTouchEvent<SVGSVGElement>) => {
      const rect = event.currentTarget.getBoundingClientRect();
      if ("touches" in event) {
        const touch = event.touches[0];
        if (!touch) return null;
        return {
          x: touch.clientX - rect.left,
          y: touch.clientY - rect.top,
        };
      }
      return {
        x: event.clientX - rect.left,
        y: event.clientY - rect.top,
      };
    },
    [],
  );
=======
    const element = containerRef.current;
    if (!element) {
      return;
    }

    if (typeof window.ResizeObserver === "undefined") {
      const rect = element.getBoundingClientRect();
      setStageSize({ width: rect.width, height: rect.height });
      return;
    }

    const observer = new window.ResizeObserver((entries) => {
      const entry = entries[0];
      if (!entry) return;
      const { width, height } = entry.contentRect;
      setStageSize({ width, height });
    });

    const rect = element.getBoundingClientRect();
    setStageSize({ width: rect.width, height: rect.height });
    observer.observe(element);

    return () => {
      observer.disconnect();
    };
  }, []);
>>>>>>> 91d6f2de

  useEffect(() => {
    editingTextRef.current = editingText;
  }, [editingText]);

  useEffect(() => {
    if (!editingText) {
      return;
    }

    const textarea = textEditorRef.current;
    if (!textarea) {
      return;
    }

    requestAnimationFrame(() => {
      textarea.focus();
      textarea.setSelectionRange(textarea.value.length, textarea.value.length);
    });
  }, [editingText]);

  const miniMapData = useMemo(() => {
    if (stageSize.width === 0 || stageSize.height === 0) {
      return null;
    }

    const viewportMinX = -panX / safeZoom;
    const viewportMinY = -panY / safeZoom;
    const viewportWidth = stageSize.width / safeZoom;
    const viewportHeight = stageSize.height / safeZoom;

    let minX = viewportMinX;
    let minY = viewportMinY;
    let maxX = viewportMinX + viewportWidth;
    let maxY = viewportMinY + viewportHeight;

    elements.forEach((element) => {
      const bounds = getElementBounds(element);
      minX = Math.min(minX, bounds.minX);
      minY = Math.min(minY, bounds.minY);
      maxX = Math.max(maxX, bounds.maxX);
      maxY = Math.max(maxY, bounds.maxY);
    });

    const padding = 80;
    minX -= padding;
    minY -= padding;
    maxX += padding;
    maxY += padding;

    const worldWidth = Math.max(1, maxX - minX);
    const worldHeight = Math.max(1, maxY - minY);
    const mapWidth = 220;
    const mapHeight = 160;
    const scale = Math.min(mapWidth / worldWidth, mapHeight / worldHeight);

    return {
      mapWidth,
      mapHeight,
      scale,
      offsetX: minX,
      offsetY: minY,
      viewport: {
        minX: viewportMinX,
        minY: viewportMinY,
        width: viewportWidth,
        height: viewportHeight,
      },
    };
  }, [elements, panX, panY, safeZoom, stageSize.height, stageSize.width]);

  const panToMiniMapPoint = useCallback(
    (pointX: number, pointY: number) => {
      if (!miniMapData) return;

      const worldX = pointX / miniMapData.scale + miniMapData.offsetX;
      const worldY = pointY / miniMapData.scale + miniMapData.offsetY;

      const viewportWidth = stageSize.width / safeZoom;
      const viewportHeight = stageSize.height / safeZoom;

      const nextPanX = -(worldX - viewportWidth / 2) * safeZoom;
      const nextPanY = -(worldY - viewportHeight / 2) * safeZoom;

      setPan({
        x: Number.isFinite(nextPanX) ? nextPanX : panX,
        y: Number.isFinite(nextPanY) ? nextPanY : panY,
      });
    },
    [miniMapData, panX, panY, safeZoom, setPan, stageSize.height, stageSize.width],
  );

  const updatePanFromMiniMap = useCallback(
    (event: ReactMouseEvent<SVGSVGElement> | ReactTouchEvent<SVGSVGElement>) => {
      const coords = getMiniMapCoordinates(event);
      if (!coords) return;
      panToMiniMapPoint(coords.x, coords.y);
    },
    [getMiniMapCoordinates, panToMiniMapPoint],
  );

  const handleMiniMapPointerDown = useCallback(
    (event: ReactMouseEvent<SVGSVGElement> | ReactTouchEvent<SVGSVGElement>) => {
      event.preventDefault();
      event.stopPropagation();
      miniMapDragRef.current = true;
      setIsMiniMapInteracting(true);
      updatePanFromMiniMap(event);
    },
    [updatePanFromMiniMap],
  );

  const handleMiniMapPointerMove = useCallback(
    (event: ReactMouseEvent<SVGSVGElement> | ReactTouchEvent<SVGSVGElement>) => {
      if (!miniMapDragRef.current) return;
      event.preventDefault();
      updatePanFromMiniMap(event);
    },
    [updatePanFromMiniMap],
  );

  const endMiniMapInteraction = useCallback(() => {
    miniMapDragRef.current = false;
    setIsMiniMapInteracting(false);
  }, []);

  useEffect(() => {
    if (typeof window === "undefined") {
      return;
    }

    const element = containerRef.current;
    if (!element) {
      return;
    }

    if (typeof window.ResizeObserver === "undefined") {
      const rect = element.getBoundingClientRect();
      setStageSize({ width: rect.width, height: rect.height });
      return;
    }

    const observer = new window.ResizeObserver((entries) => {
      const entry = entries[0];
      if (!entry) return;
      const { width, height } = entry.contentRect;
      setStageSize({ width, height });
    });

    const rect = element.getBoundingClientRect();
    setStageSize({ width: rect.width, height: rect.height });
    observer.observe(element);

    return () => {
      observer.disconnect();
    };
  }, []);

  useEffect(() => {
    editingTextRef.current = editingText;
  }, [editingText]);

  useEffect(() => {
    if (!editingText) {
      return;
    }

    const textarea = textEditorRef.current;
    if (!textarea) {
      return;
    }

    requestAnimationFrame(() => {
      textarea.focus();
      textarea.setSelectionRange(textarea.value.length, textarea.value.length);
    });
  }, [editingText]);

  const renderBounds = useMemo(() => {
    if (stageSize.width === 0 || stageSize.height === 0) {
      return null;
    }

    const viewportMinX = -panX / safeZoom;
    const viewportMinY = -panY / safeZoom;
    const viewportWidth = stageSize.width / safeZoom;
    const viewportHeight = stageSize.height / safeZoom;
    const overscan = 800;

    return {
      minX: viewportMinX - overscan,
      minY: viewportMinY - overscan,
      maxX: viewportMinX + viewportWidth + overscan,
      maxY: viewportMinY + viewportHeight + overscan,
    };
  }, [panX, panY, safeZoom, stageSize.height, stageSize.width]);

  const visibleElements = useMemo(() => {
    if (!renderBounds) {
      return elements;
    }

    return elements.filter((element) => {
      const bounds = getElementBounds(element);
      return (
        bounds.maxX >= renderBounds.minX &&
        bounds.minX <= renderBounds.maxX &&
        bounds.maxY >= renderBounds.minY &&
        bounds.minY <= renderBounds.maxY
      );
    });
  }, [elements, renderBounds]);

  const syncPanFromStage = (event: KonvaEventObject<DragEvent>) => {
    const stage = event.target.getStage();
    if (!stage) return;
    const position = stage.position();
    setPan({ x: position.x, y: position.y });
  };

  const backgroundSize = `${Math.max(4, 20 * safeZoom)}px ${Math.max(4, 20 * safeZoom)}px`;
  const backgroundPosition = `${panX}px ${panY}px`;
  const stageCursorClass =
    activeTool === "pan"
      ? isPanning
        ? "cursor-grabbing"
        : "cursor-grab"
      : activeTool === "select"
        ? "cursor-default"
        : "cursor-crosshair";

  const handleMouseDown = (e: KonvaEventObject<MouseEvent>) => {
    const stage = stageRef.current;
    if (!stage) return;

    if (skipNextPointerRef.current) {
      skipNextPointerRef.current = false;
      e.evt.preventDefault();
      return;
    }

    if (cancelIfEditing()) {
      e.evt.preventDefault();
      return;
    }

    if (e.evt.altKey && activeTool === "select") {
      const target = e.target;
      if (target && target !== stage) {
        const targetId = target.id();
        if (targetId) {
          const element = elements.find((item) => item.id === targetId);
          if (element) {
            const clone = duplicateElement(element);
            clone.x += 24;
            clone.y += 24;
            addElement(clone);
            e.evt.preventDefault();
            return;
          }
        }
      }
    }

    if (activeTool === "text") {
      const target = e.target;
      if (target && target !== stage) {
        const targetId = target.id();
        if (targetId) {
          const element = elements.find((item) => item.id === targetId);
          if (element?.type === "text") {
            e.evt.preventDefault();
            beginTextEditing(element);
            return;
          }
        }
      }

      const pointer = getCanvasPointerPosition();
      if (!pointer) return;

      const newText: CanvasElement = {
        id: nanoid(),
        type: "text",
        x: pointer.x,
        y: pointer.y,
        text: "",
        strokeColor,
        fillColor,
        strokeWidth,
        strokeStyle,
        opacity,
        sloppiness,
      };
      addElement(newText);
      beginTextEditing(newText, { width: estimateTextBoxWidth("") });
      return;
    }

    if (activeTool === "select" || activeTool === "pan") {
      return;
    }

    const pointer = getCanvasPointerPosition();
    if (!pointer) return;

    const { x, y } = pointer;

    setIsDrawing(true);

    const newElement: any = {
      id: nanoid(),
      x,
      y,
      strokeColor,
      strokeWidth,
      strokeStyle,
      fillColor,
      opacity,
      sloppiness,
    };

    switch (activeTool) {
      case "rectangle":
        newElement.type = "rectangle";
        newElement.width = 0;
        newElement.height = 0;
        break;
      case "ellipse":
        newElement.type = "ellipse";
        newElement.width = 0;
        newElement.height = 0;
        break;
      case "line":
      case "arrow":
        newElement.type = activeTool;
        newElement.points = [0, 0, 0, 0];
        newElement.arrowType = arrowType;
        break;
      case "pen":
        newElement.type = "pen";
        newElement.points = [0, 0];
        break;
      default:
        break;
    }

    setCurrentShape(newElement);
  };

  const handleMouseMove = (e: KonvaEventObject<MouseEvent>) => {
    if (!isDrawing || !currentShape) return;

    const stage = stageRef.current;
    if (!stage) return;

    const pos = stage.getPointerPosition();
    if (!pos) return;

    const x = (pos.x - panX) / zoom;
    const y = (pos.y - panY) / zoom;
    const shiftPressed = e.evt.shiftKey;

    if (currentShape.type === "rectangle" || currentShape.type === "ellipse") {
      const deltaX = x - currentShape.x;
      const deltaY = y - currentShape.y;
      let width = deltaX;
      let height = deltaY;

      if (shiftPressed) {
        const size = Math.max(Math.abs(deltaX), Math.abs(deltaY));
        const widthSign = Math.sign(deltaX) || 1;
        const heightSign = Math.sign(deltaY) || 1;
        width = size * widthSign;
        height = size * heightSign;
      }

      setCurrentShape({
        ...currentShape,
        width,
        height,
      });
    } else if (currentShape.type === "line" || currentShape.type === "arrow") {
      let endX = x - currentShape.x;
      let endY = y - currentShape.y;

      if (shiftPressed) {
        const length = Math.hypot(endX, endY);
        if (length > 0) {
          const angle = Math.atan2(endY, endX);
          const step = Math.PI / 4;
          const snapped = Math.round(angle / step) * step;
          endX = Math.cos(snapped) * length;
          endY = Math.sin(snapped) * length;
        }
      }

      setCurrentShape({
        ...currentShape,
        points: [0, 0, endX, endY],
      });
    } else if (currentShape.type === "pen") {
      const newPoints = [...currentShape.points, x - currentShape.x, y - currentShape.y];
      setCurrentShape({
        ...currentShape,
        points: newPoints,
      });
    }
  };

  const handleMouseUp = () => {
    if (isDrawing && currentShape) {
      addElement(currentShape);
      setCurrentShape(null);
    }
    setIsDrawing(false);
  };

  const handleWheel = (e: KonvaEventObject<WheelEvent>) => {
    e.evt.preventDefault();

    if (activeTool === "pan" || e.evt.ctrlKey) {
      const stage = stageRef.current;
      if (!stage) return;

      const oldScale = zoom;
      const pointer = stage.getPointerPosition();
      if (!pointer) return;

      const mousePointTo = {
        x: (pointer.x - panX) / oldScale,
        y: (pointer.y - panY) / oldScale,
      };

      const newScale = e.evt.deltaY > 0 ? oldScale * 0.95 : oldScale * 1.05;

      useWhiteboardStore.setState({
        zoom: Math.max(0.1, Math.min(5, newScale)),
        pan: {
          x: pointer.x - mousePointTo.x * newScale,
          y: pointer.y - mousePointTo.y * newScale,
        },
      });
    }
  };

  const getStrokeDash = (style: string) => {
    switch (style) {
      case "dashed":
        return [10, 5];
      case "dotted":
        return [2, 5];
      default:
        return [];
    }
  };

  const editorHeight = editingText ? estimateTextBoxHeight(editingText.value) : 0;
  const editorStyle = editingText
    ? {
        left: panX + editingText.x * safeZoom,
        top: panY + editingText.y * safeZoom,
        width: editingText.width * safeZoom,
        height: editorHeight * safeZoom,
        fontSize: 20 * safeZoom,
        padding: `${12 * safeZoom}px`,
        borderRadius: `${12 * safeZoom}px`,
      }
    : undefined;

  return (
    <div
      ref={containerRef}
      className="absolute inset-0 dotted-grid"
      style={{ backgroundSize, backgroundPosition }}
      onDrop={handleDrop}
      onDragOver={handleDragOver}
    >
      {editingText && editorStyle && (
        <textarea
          ref={textEditorRef}
          className="pointer-events-auto absolute z-40 resize-none border-2 border-sky-400 bg-white/95 text-slate-800 shadow-lg outline-none focus:border-sky-500 focus:ring-2 focus:ring-sky-200/80"
          style={{
            ...editorStyle,
            lineHeight: `${LINE_HEIGHT * safeZoom}px`,
          }}
          value={editingText.value}
          onChange={(event) => {
            const { value } = event.target;
            setEditingText((current) => {
              if (!current) return current;
              return {
                ...current,
                value,
                width: estimateTextBoxWidth(value),
              };
            });
          }}
          onBlur={() => finishEditingText({ skipNextPointer: true })}
          onKeyDown={(event) => {
            if (event.key === "Escape") {
              event.preventDefault();
              finishEditingText({ cancel: true });
            }
            if (event.key === "Enter" && (event.metaKey || event.ctrlKey)) {
              event.preventDefault();
              finishEditingText();
            }
          }}
          spellCheck
          placeholder="Type something"
        />
      )}
      <Stage
        ref={stageRef}
        width={Math.max(stageSize.width, 1)}
        height={Math.max(stageSize.height, 1)}
        onMouseDown={handleMouseDown}
        onMouseMove={handleMouseMove}
        onMouseUp={handleMouseUp}
        onDblClick={handleStageDoublePointer}
        onDblTap={handleStageDoublePointer}
        onWheel={handleWheel}
        draggable={activeTool === "pan"}
        scaleX={zoom}
        scaleY={zoom}
        x={panX}
        y={panY}
        className={cn("h-full w-full", stageCursorClass)}
        onDragStart={() => setIsPanning(true)}
        onDragMove={syncPanFromStage}
        onDragEnd={(event) => {
          setIsPanning(false);
          syncPanFromStage(event);
        }}
      >
        <Layer>
          {/* Render all elements */}
          {visibleElements.map((element) => {
            const highlightProps =
              focusedElementId === element.id
                ? {
                    shadowColor: "#38bdf8",
                    shadowBlur: 24,
                    shadowOpacity: 0.85,
                    shadowOffsetX: 0,
                    shadowOffsetY: 0,
                  }
                : {};
            const isEditingElement = editingText?.id === element.id;
            if (element.type === "rectangle") {
              return (
                <Rect
                  key={element.id}
                  id={element.id}
                  x={element.x}
                  y={element.y}
                  width={element.width}
                  height={element.height}
                  stroke={element.strokeColor}
                  strokeWidth={element.strokeWidth}
                  dash={getStrokeDash(element.strokeStyle)}
                  fill={element.fillColor}
                  opacity={element.opacity}
                  rotation={element.rotation}
                  {...highlightProps}
                />
              );
            } else if (element.type === "ellipse") {
              return (
                <Circle
                  key={element.id}
                  id={element.id}
                  x={element.x + (element.width || 0) / 2}
                  y={element.y + (element.height || 0) / 2}
                  radiusX={Math.abs((element.width || 0) / 2)}
                  radiusY={Math.abs((element.height || 0) / 2)}
                  stroke={element.strokeColor}
                  strokeWidth={element.strokeWidth}
                  dash={getStrokeDash(element.strokeStyle)}
                  fill={element.fillColor}
                  opacity={element.opacity}
                  rotation={element.rotation}
                  {...highlightProps}
                />
              );
            } else if (element.type === "line") {
              return (
                <Line
                  key={element.id}
                  id={element.id}
                  x={element.x}
                  y={element.y}
                  points={element.points}
                  stroke={element.strokeColor}
                  strokeWidth={element.strokeWidth}
                  dash={getStrokeDash(element.strokeStyle)}
                  opacity={element.opacity}
                  lineCap="round"
                  lineJoin="round"
                  {...highlightProps}
                />
              );
            } else if (element.type === "arrow") {
              const pointerAtBeginning = element.arrowType === "arrow-start" || element.arrowType === "arrow-both";
              const pointerAtEnding = element.arrowType === "arrow-end" || element.arrowType === "arrow-both";
              return (
                <Arrow
                  key={element.id}
                  id={element.id}
                  x={element.x}
                  y={element.y}
                  points={element.points}
                  stroke={element.strokeColor}
                  strokeWidth={element.strokeWidth}
                  dash={getStrokeDash(element.strokeStyle)}
                  opacity={element.opacity}
                  pointerLength={12}
                  pointerWidth={12}
                  pointerAtBeginning={pointerAtBeginning}
                  pointerAtEnding={pointerAtEnding}
                  {...highlightProps}
                />
              );
            } else if (element.type === "pen") {
              return (
                <Line
                  key={element.id}
                  id={element.id}
                  x={element.x}
                  y={element.y}
                  points={element.points}
                  stroke={element.strokeColor}
                  strokeWidth={element.strokeWidth}
                  opacity={element.opacity}
                  lineCap="round"
                  lineJoin="round"
                  tension={element.sloppiness === "smooth" ? 0.75 : element.sloppiness === "rough" ? 0.2 : 0.5}
                  {...highlightProps}
                />
              );
            } else if (element.type === "text") {
              if (isEditingElement) {
                return null;
              }
              return (
                <KonvaText
                  key={element.id}
                  id={element.id}
                  x={element.x}
                  y={element.y}
                  text={element.text || ""}
                  fontSize={20}
                  fill={element.strokeColor}
                  opacity={element.opacity}
                  {...highlightProps}
                />
              );
            } else if (element.type === "image") {
              return (
                <ImageElement key={element.id} element={element} highlight={highlightProps} />
              );
            } else if (element.type === "file") {
              return <FileElement key={element.id} element={element} highlight={highlightProps} />;
            }
            return null;
          })}

          {/* Render current drawing shape */}
          {currentShape && (
            <>
              {currentShape.type === "rectangle" && (
                <Rect
                  x={currentShape.x}
                  y={currentShape.y}
                  width={currentShape.width}
                  height={currentShape.height}
                  stroke={currentShape.strokeColor}
                  strokeWidth={currentShape.strokeWidth}
                  dash={getStrokeDash(currentShape.strokeStyle)}
                  fill={currentShape.fillColor}
                  opacity={currentShape.opacity * 0.7}
                />
              )}
              {currentShape.type === "ellipse" && (
                <Circle
                  x={currentShape.x + currentShape.width / 2}
                  y={currentShape.y + currentShape.height / 2}
                  radiusX={Math.abs(currentShape.width / 2)}
                  radiusY={Math.abs(currentShape.height / 2)}
                  stroke={currentShape.strokeColor}
                  strokeWidth={currentShape.strokeWidth}
                  dash={getStrokeDash(currentShape.strokeStyle)}
                  fill={currentShape.fillColor}
                  opacity={currentShape.opacity * 0.7}
                />
              )}
              {currentShape.type === "line" && (
                <Line
                  x={currentShape.x}
                  y={currentShape.y}
                  points={currentShape.points}
                  stroke={currentShape.strokeColor}
                  strokeWidth={currentShape.strokeWidth}
                  dash={getStrokeDash(currentShape.strokeStyle)}
                  opacity={currentShape.opacity * 0.7}
                  lineCap="round"
                  lineJoin="round"
                />
              )}
              {currentShape.type === "arrow" && (
                <Arrow
                  x={currentShape.x}
                  y={currentShape.y}
                  points={currentShape.points}
                  stroke={currentShape.strokeColor}
                  strokeWidth={currentShape.strokeWidth}
                  dash={getStrokeDash(currentShape.strokeStyle)}
                  opacity={currentShape.opacity * 0.7}
                  pointerLength={12}
                  pointerWidth={12}
                  pointerAtBeginning={currentShape.arrowType === "arrow-start" || currentShape.arrowType === "arrow-both"}
                  pointerAtEnding={currentShape.arrowType === "arrow-end" || currentShape.arrowType === "arrow-both"}
                />
              )}
              {currentShape.type === "pen" && (
                <Line
                  x={currentShape.x}
                  y={currentShape.y}
                  points={currentShape.points}
                  stroke={currentShape.strokeColor}
                  strokeWidth={currentShape.strokeWidth}
                  opacity={currentShape.opacity * 0.7}
                  lineCap="round"
                  lineJoin="round"
                  tension={currentShape.sloppiness === "smooth" ? 0.75 : currentShape.sloppiness === "rough" ? 0.2 : 0.5}
                />
              )}
            </>
          )}

          {/* Render cursors */}
          {users.map((user) => (
            <UserCursor key={user.id} user={user} pan={pan} zoom={zoom} />
          ))}
        </Layer>
      </Stage>

      {miniMapData && (
        <div
          className={cn(
            "absolute bottom-6 right-6 z-30 rounded-xl border border-slate-200/80 bg-white/80 p-3 backdrop-blur transition-shadow",
            isMiniMapInteracting ? "shadow-xl" : "shadow-lg",
          )}
        >
          <svg
            width={miniMapData.mapWidth}
            height={miniMapData.mapHeight}
            className={cn(
              "block select-none",
              isMiniMapInteracting ? "cursor-grabbing" : "cursor-pointer",
            )}
            viewBox={`0 0 ${miniMapData.mapWidth} ${miniMapData.mapHeight}`}
            aria-hidden="true"
            onMouseDown={handleMiniMapPointerDown}
            onMouseMove={handleMiniMapPointerMove}
            onMouseUp={(event) => {
              event.preventDefault();
              endMiniMapInteraction();
            }}
            onMouseLeave={endMiniMapInteraction}
            onTouchStart={handleMiniMapPointerDown}
            onTouchMove={handleMiniMapPointerMove}
            onTouchEnd={(event) => {
              event.preventDefault();
              endMiniMapInteraction();
            }}
            onTouchCancel={endMiniMapInteraction}
          >
            <rect
              x={0}
              y={0}
              width={miniMapData.mapWidth}
              height={miniMapData.mapHeight}
              fill="#f8fafc"
              stroke="rgba(148, 163, 184, 0.45)"
              strokeWidth={1}
              rx={12}
              ry={12}
            />
            {elements.map((element) => {
              const bounds = getElementBounds(element);
              const x = (bounds.minX - miniMapData.offsetX) * miniMapData.scale;
              const y = (bounds.minY - miniMapData.offsetY) * miniMapData.scale;
              const width = Math.max(2, (bounds.maxX - bounds.minX) * miniMapData.scale);
              const height = Math.max(2, (bounds.maxY - bounds.minY) * miniMapData.scale);

              return (
                <rect
                  key={`mini-${element.id}`}
                  x={x}
                  y={y}
                  width={width}
                  height={height}
                  fill="rgba(148, 163, 184, 0.35)"
                  stroke="rgba(148, 163, 184, 0.55)"
                  strokeWidth={1}
                  rx={width < 6 ? 1.5 : 3}
                  ry={height < 6 ? 1.5 : 3}
                />
              );
            })}
            {(() => {
              const viewportX =
                (miniMapData.viewport.minX - miniMapData.offsetX) * miniMapData.scale;
              const viewportY =
                (miniMapData.viewport.minY - miniMapData.offsetY) * miniMapData.scale;
              const viewportWidth = Math.max(4, miniMapData.viewport.width * miniMapData.scale);
              const viewportHeight = Math.max(4, miniMapData.viewport.height * miniMapData.scale);

              return (
                <rect
                  x={viewportX}
                  y={viewportY}
                  width={viewportWidth}
                  height={viewportHeight}
                  fill="rgba(14, 165, 233, 0.1)"
                  stroke="#0284c7"
                  strokeWidth={1.5}
                  rx={6}
                  ry={6}
                />
              );
            })()}
          </svg>
        </div>
      )}
    </div>
  );
};<|MERGE_RESOLUTION|>--- conflicted
+++ resolved
@@ -361,8 +361,6 @@
     if (editingTextRef.current) {
       finishEditingText();
       return true;
-<<<<<<< HEAD
-=======
     }
     return false;
   }, [finishEditingText]);
@@ -404,136 +402,6 @@
     },
     [],
   );
-
-  const panToMiniMapPoint = useCallback(
-    (pointX: number, pointY: number) => {
-      if (!miniMapData) return;
-
-      const worldX = pointX / miniMapData.scale + miniMapData.offsetX;
-      const worldY = pointY / miniMapData.scale + miniMapData.offsetY;
-
-      const viewportWidth = stageSize.width / safeZoom;
-      const viewportHeight = stageSize.height / safeZoom;
-
-      const nextPanX = -(worldX - viewportWidth / 2) * safeZoom;
-      const nextPanY = -(worldY - viewportHeight / 2) * safeZoom;
-
-      setPan({
-        x: Number.isFinite(nextPanX) ? nextPanX : panX,
-        y: Number.isFinite(nextPanY) ? nextPanY : panY,
-      });
-    },
-    [miniMapData, panX, panY, safeZoom, setPan, stageSize.height, stageSize.width],
-  );
-
-  const updatePanFromMiniMap = useCallback(
-    (event: ReactMouseEvent<SVGSVGElement> | ReactTouchEvent<SVGSVGElement>) => {
-      const coords = getMiniMapCoordinates(event);
-      if (!coords) return;
-      panToMiniMapPoint(coords.x, coords.y);
-    },
-    [getMiniMapCoordinates, panToMiniMapPoint],
-  );
-
-  const handleMiniMapPointerDown = useCallback(
-    (event: ReactMouseEvent<SVGSVGElement> | ReactTouchEvent<SVGSVGElement>) => {
-      event.preventDefault();
-      event.stopPropagation();
-      miniMapDragRef.current = true;
-      setIsMiniMapInteracting(true);
-      updatePanFromMiniMap(event);
-    },
-    [updatePanFromMiniMap],
-  );
-
-  const handleMiniMapPointerMove = useCallback(
-    (event: ReactMouseEvent<SVGSVGElement> | ReactTouchEvent<SVGSVGElement>) => {
-      if (!miniMapDragRef.current) return;
-      event.preventDefault();
-      updatePanFromMiniMap(event);
-    },
-    [updatePanFromMiniMap],
-  );
-
-  const endMiniMapInteraction = useCallback(() => {
-    miniMapDragRef.current = false;
-    setIsMiniMapInteracting(false);
-  }, []);
-
-  useEffect(() => {
-    if (typeof window === "undefined") {
-      return;
->>>>>>> 91d6f2de
-    }
-    return false;
-  }, [finishEditingText]);
-
-<<<<<<< HEAD
-  const handleStageDoublePointer = useCallback(
-    (event: KonvaEventObject<Event>) => {
-      const stage = stageRef.current;
-      if (!stage) return;
-
-      const target = event.target;
-      if (target && target !== stage) {
-        const targetId = target.id();
-        if (!targetId) return;
-        const element = elements.find((item) => item.id === targetId);
-        if (element?.type === "text") {
-          event.evt.preventDefault();
-          beginTextEditing(element);
-        }
-      }
-    },
-    [beginTextEditing, elements],
-  );
-
-  const getMiniMapCoordinates = useCallback(
-    (event: ReactMouseEvent<SVGSVGElement> | ReactTouchEvent<SVGSVGElement>) => {
-      const rect = event.currentTarget.getBoundingClientRect();
-      if ("touches" in event) {
-        const touch = event.touches[0];
-        if (!touch) return null;
-        return {
-          x: touch.clientX - rect.left,
-          y: touch.clientY - rect.top,
-        };
-      }
-      return {
-        x: event.clientX - rect.left,
-        y: event.clientY - rect.top,
-      };
-    },
-    [],
-  );
-=======
-    const element = containerRef.current;
-    if (!element) {
-      return;
-    }
-
-    if (typeof window.ResizeObserver === "undefined") {
-      const rect = element.getBoundingClientRect();
-      setStageSize({ width: rect.width, height: rect.height });
-      return;
-    }
-
-    const observer = new window.ResizeObserver((entries) => {
-      const entry = entries[0];
-      if (!entry) return;
-      const { width, height } = entry.contentRect;
-      setStageSize({ width, height });
-    });
-
-    const rect = element.getBoundingClientRect();
-    setStageSize({ width: rect.width, height: rect.height });
-    observer.observe(element);
-
-    return () => {
-      observer.disconnect();
-    };
-  }, []);
->>>>>>> 91d6f2de
 
   useEffect(() => {
     editingTextRef.current = editingText;
