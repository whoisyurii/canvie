"use client";

import {
  useRef,
  useState,
  useEffect,
  useMemo,
  useCallback,
  Fragment,
  type MouseEvent as ReactMouseEvent,
  type TouchEvent as ReactTouchEvent,
  type CSSProperties,
} from "react";
import { createPortal } from "react-dom";
import {
  Stage,
  Layer,
  Rect,
  Circle,
  Line,
  Text as KonvaText,
  Arrow,
  Transformer,
  Ellipse,
} from "react-konva";
import { useWhiteboardStore } from "@/lib/store/useWhiteboardStore";
import type {
  CanvasElement,
  TextAlignment,
  CanvasBackground,
} from "@/lib/store/useWhiteboardStore";
import { nanoid } from "nanoid";
import Konva from "konva";
import type { KonvaEventObject } from "konva/lib/Node";
import { useDragDrop } from "./DragDropHandler";
import { UserCursor } from "./UserCursor";
import { ImageElement, FileElement } from "./elements";
import { cn } from "@/lib/utils";
import { getColorWithOpacity } from "@/lib/color";
import {
  createSloppyStrokeLayers,
  getEllipseOutlinePoints,
  getRectangleOutlinePoints,
  sampleCurvePoints,
} from "@/lib/canvas/sloppiness";
import {
  type Bounds,
  normalizeRectBounds,
  getElementBounds,
  isElementWithinSelection,
  getDiamondShape,
  getArrowRenderConfig,
  ensureCurvePoints,
  getLineHeight,
  estimateTextBoxWidth,
  estimateTextBoxHeight,
  getFontFamilyCss,
  TEXT_MIN_WIDTH,
  getStrokeDash,
  resolveElementId,
  duplicateElement,
  RESIZABLE_ELEMENT_TYPES,
} from "@/lib/canvas";
import {
  ContextMenu,
  ContextMenuContent,
  ContextMenuItem,
  ContextMenuSeparator,
  ContextMenuShortcut,
  ContextMenuTrigger,
} from "@/components/ui/context-menu";
import { CheckIcon } from "lucide-react";
import { useToast } from "@/hooks/use-toast";

/**
 * Calculates a safe corner radius value to prevent negative radius errors.
 * The radius is clamped to be at most half of the smallest dimension.
 */
const getSafeCornerRadius = (
  width: number | undefined,
  height: number | undefined,
  cornerRadius: number | undefined
): number => {
  if (!cornerRadius || cornerRadius <= 0) return 0;

  const w = Math.abs(width ?? 0);
  const h = Math.abs(height ?? 0);

  // Ensure we have valid dimensions
  if (w <= 0 || h <= 0) return 0;

  // Clamp radius to at most half of the smallest dimension
  const maxRadius = Math.min(w, h) / 2;
  return Math.max(0, Math.min(Math.abs(cornerRadius), maxRadius));
};

const MINIMAP_ENABLED = false;
const PEN_TENSION = 0.75;

type SelectionRect = {
  x: number;
  y: number;
  width: number;
  height: number;
};

type MarqueeSelectionState = {
  originX: number;
  originY: number;
  additive: boolean;
  initialSelection: string[];
  moved: boolean;
};

type SelectionDragState = {
  startNodes: Record<string, { x: number; y: number }>;
  elements: Record<string, CanvasElement>;
  affectedIds: string[];
  referenceId: string | null;
};

const SELECTION_GROUP_ID = "__selection_group__";

type EditingTextState = {
  id: string;
  x: number;
  y: number;
  value: string;
  initialValue: string;
  width: number;
  fontSize: number;
  fontFamily: string;
  alignment: TextAlignment;
};

export const WhiteboardCanvas = () => {
  const containerRef = useRef<HTMLDivElement>(null);
  const stageRef = useRef<Konva.Stage>(null);
  const transformerRef = useRef<Konva.Transformer>(null);
  const textEditorRef = useRef<HTMLTextAreaElement>(null);
  const editingTextRef = useRef<EditingTextState | null>(null);
  const miniMapDragRef = useRef(false);
  const skipNextPointerRef = useRef(false);
  const marqueeSelectionRef = useRef<MarqueeSelectionState | null>(null);
  const selectionDragStateRef = useRef<SelectionDragState | null>(null);
  const lastErasedIdRef = useRef<string | null>(null);
  const [isDrawing, setIsDrawing] = useState(false);
  const [isErasing, setIsErasing] = useState(false);
  const [currentShape, setCurrentShape] = useState<any>(null);
  const currentShapeRef = useRef<any>(null);
  const isDrawingRef = useRef(false);
  const [isPanning, setIsPanning] = useState(false);
  const [isMiddleMousePanning, setIsMiddleMousePanning] = useState(false);
  const [stageSize, setStageSize] = useState(() => ({
    width: 0,
    height: 0,
  }));
  const [editingText, setEditingText] = useState<EditingTextState | null>(null);
  const [isMiniMapInteracting, setIsMiniMapInteracting] = useState(false);
  const [miniMapContainer, setMiniMapContainer] = useState<HTMLElement | null>(
    null
  );
  const [selectionRect, setSelectionRect] = useState<SelectionRect | null>(
    null
  );
  const [contextMenuPosition, setContextMenuPosition] = useState<{
    x: number;
    y: number;
  } | null>(null);
  const { handleDrop, handleDragOver, addFilesToCanvas } = useDragDrop();
  const { toast } = useToast();

  useEffect(() => {
    if (!MINIMAP_ENABLED) {
      return;
    }

    const updateContainer = () => {
      if (typeof document === "undefined") return;
      const node = document.getElementById("right-sidebar-minimap");
      setMiniMapContainer((current) => (current === node ? current : node));
    };

    updateContainer();

    if (typeof MutationObserver === "undefined") {
      return;
    }

    const sidebarRoot = document.getElementById("right-sidebar-root");
    const observerTarget = sidebarRoot ?? document.body;

    if (!observerTarget) {
      return;
    }

    const observer = new MutationObserver(updateContainer);
    observer.observe(observerTarget, { childList: true, subtree: true });

    return () => {
      observer.disconnect();
    };
  }, []);

  const {
    activeTool,
    elements,
    addElement,
    updateElement,
    deleteElement,
    strokeColor,
    strokeOpacity,
    strokeWidth,
    strokeStyle,
    fillColor,
    fillOpacity,
    opacity,
    arrowType,
    arrowStyle,
    sloppiness,
    rectangleCornerStyle,
    penBackground,
    textFontFamily,
    textFontSize,
    textAlign,
    canvasBackground,
    setCanvasBackground,
    pan,
    zoom,
    setPan,
    setSelectedIds,
    selectedIds,
    clearSelection,
    pushHistory,
    users,
    focusedElementId,
    bringToFront,
    bringForward,
    sendToBack,
    sendBackward,
  } = useWhiteboardStore();

  const panX = pan.x;
  const panY = pan.y;
  const safeZoom = zoom || 1;
  const clipboard =
    typeof navigator === "undefined" ? null : navigator.clipboard;
  const clipboardReadSupported =
    !!clipboard &&
    (typeof clipboard.read === "function" ||
      typeof clipboard.readText === "function");
  const clipboardWriteSupported =
    !!clipboard &&
    typeof clipboard.write === "function" &&
    typeof ClipboardItem !== "undefined";

  useEffect(() => {
    if (activeTool !== "select") {
      marqueeSelectionRef.current = null;
      setSelectionRect(null);
    }
  }, [activeTool]);

  useEffect(() => {
    if (activeTool !== "eraser") {
      if (isErasing) {
        setIsErasing(false);
      }
      lastErasedIdRef.current = null;
    }
  }, [activeTool, isErasing]);

  useEffect(() => {
    const targets = elements.filter(
      (element) =>
        (element.type === "line" || element.type === "arrow") &&
        element.arrowStyle === "curve" &&
        element.points &&
        element.points.length !== 6
    );

    if (targets.length === 0) {
      return;
    }

    targets.forEach((element) => {
      const normalized = ensureCurvePoints(element.points);
      if (
        element.points &&
        normalized.length === element.points.length &&
        normalized.every((value, index) => value === element.points?.[index])
      ) {
        return;
      }

      updateElement(element.id, { points: normalized });
    });
  }, [elements, updateElement]);

  // Sync Stage position with pan state (but not while panning to avoid conflicts)
  useEffect(() => {
    const stage = stageRef.current;
    if (!stage || isPanning) return;

    const position = stage.position();
    if (position.x !== panX || position.y !== panY) {
      stage.position({ x: panX, y: panY });
      stage.batchDraw();
    }
  }, [panX, panY, isPanning]);

  useEffect(() => {
    const stage = stageRef.current;
    if (!stage) return;

    if (stage.scaleX() !== safeZoom || stage.scaleY() !== safeZoom) {
      stage.scale({ x: safeZoom, y: safeZoom });
      stage.batchDraw();
    }
  }, [safeZoom]);

  const getCanvasPointerPosition = useCallback(() => {
    const stage = stageRef.current;
    if (!stage) return null;
    const pos = stage.getPointerPosition();
    if (!pos) return null;
    return {
      x: (pos.x - panX) / safeZoom,
      y: (pos.y - panY) / safeZoom,
    };
  }, [panX, safeZoom, panY]);

  const recordContextMenuPosition = useCallback(
    (event: ReactMouseEvent<HTMLDivElement>) => {
      if (!containerRef.current) {
        return;
      }

      const rect = containerRef.current.getBoundingClientRect();
      const localX = event.clientX - rect.left;
      const localY = event.clientY - rect.top;
      const canvasX = (localX - panX) / safeZoom;
      const canvasY = (localY - panY) / safeZoom;
      setContextMenuPosition({ x: canvasX, y: canvasY });
    },
    [panX, panY, safeZoom]
  );

  const getPastePosition = useCallback(() => {
    if (contextMenuPosition) {
      return contextMenuPosition;
    }

    if (typeof window !== "undefined") {
      const centerX = (window.innerWidth / 2 - panX) / safeZoom;
      const centerY = (window.innerHeight / 2 - panY) / safeZoom;
      return { x: centerX, y: centerY };
    }

    return { x: 0, y: 0 };
  }, [contextMenuPosition, panX, panY, safeZoom]);

  const createTextElementFromClipboard = useCallback(
    (content: string, position: { x: number; y: number }) => {
      const trimmed = content.trim();
      if (!trimmed) {
        return;
      }

      const width = estimateTextBoxWidth(trimmed, textFontSize);
      const height = estimateTextBoxHeight(trimmed, textFontSize);
      const textElement: CanvasElement = {
        id: nanoid(),
        type: "text",
        x: position.x,
        y: position.y,
        text: trimmed,
        strokeColor,
        fillColor,
        fillOpacity,
        strokeWidth,
        strokeStyle,
        opacity,
        sloppiness,
        fontFamily: textFontFamily,
        fontSize: textFontSize,
        textAlign,
        width,
        height,
      };

      addElement(textElement);
      setSelectedIds([textElement.id]);
    },
    [
      addElement,
      fillColor,
      fillOpacity,
      opacity,
      setSelectedIds,
      sloppiness,
      strokeColor,
      strokeStyle,
      strokeWidth,
      textAlign,
      textFontFamily,
      textFontSize,
    ]
  );

  const handlePasteAction = useCallback(async () => {
    if (typeof navigator === "undefined") {
      toast({
        variant: "destructive",
        title: "Clipboard unavailable",
        description: "Clipboard is not accessible in this environment.",
      });
      return;
    }

    const clipboardApi = navigator.clipboard;
    if (!clipboardApi || (!clipboardApi.read && !clipboardApi.readText)) {
      toast({
        variant: "destructive",
        title: "Clipboard unavailable",
        description: "Your browser does not support clipboard access.",
      });
      return;
    }

    const position = getPastePosition();

    try {
      if (clipboardApi.read) {
        const items = await clipboardApi.read();
        const files: File[] = [];
        let textContent: string | null = null;
        const timestamp = Date.now();

        for (const item of items) {
          for (const type of item.types) {
            if (type.startsWith("image/") || type === "application/pdf") {
              const blob = await item.getType(type);
              const extension = type.split("/")[1] ?? "bin";
              const fileName = `pasted-${timestamp}-${files.length}.${extension}`;
              files.push(new File([blob], fileName, { type }));
            } else if (type === "text/plain" && textContent === null) {
              const blob = await item.getType(type);
              textContent = await blob.text();
            }
          }
        }

        if (files.length > 0) {
          await addFilesToCanvas(files, position);
          toast({
            title: "Pasted from clipboard",
            description:
              files.length > 1
                ? `${files.length} items were added to the canvas.`
                : "Clipboard item was added to the canvas.",
          });
          return;
        }

        if (textContent && textContent.trim()) {
          createTextElementFromClipboard(textContent, position);
          toast({
            title: "Text pasted",
            description: "Clipboard text was added to the canvas.",
          });
          return;
        }
      }

      if (clipboardApi.readText) {
        const text = await clipboardApi.readText();
        if (text && text.trim()) {
          createTextElementFromClipboard(text, position);
          toast({
            title: "Text pasted",
            description: "Clipboard text was added to the canvas.",
          });
          return;
        }
      }

      toast({
        variant: "destructive",
        title: "Nothing to paste",
        description: "Clipboard does not contain supported content.",
      });
    } catch (error) {
      console.error(error);
      toast({
        variant: "destructive",
        title: "Paste failed",
        description:
          error instanceof Error
            ? error.message
            : "Unable to paste clipboard content.",
      });
    }
  }, [
    addFilesToCanvas,
    createTextElementFromClipboard,
    getPastePosition,
    toast,
  ]);

  const handleCopyAsPng = useCallback(async () => {
    const stage = stageRef.current;
    if (!stage) {
      toast({
        variant: "destructive",
        title: "Unable to copy",
        description: "Canvas is not ready yet.",
      });
      return;
    }

    if (typeof navigator === "undefined" || !navigator.clipboard?.write) {
      toast({
        variant: "destructive",
        title: "Clipboard unavailable",
        description: "Your browser cannot copy images to the clipboard.",
      });
      return;
    }

    if (typeof ClipboardItem === "undefined") {
      toast({
        variant: "destructive",
        title: "Clipboard unavailable",
        description: "Clipboard images are not supported in this browser.",
      });
      return;
    }

    try {
      const dataUrl = stage.toDataURL({ pixelRatio: 2 });
      const response = await fetch(dataUrl);
      const blob = await response.blob();
      const clipboardItem = new ClipboardItem({
        [blob.type || "image/png"]: blob,
      });
      await navigator.clipboard.write([clipboardItem]);
      toast({
        title: "Copied canvas",
        description: "Canvas copied to clipboard as PNG.",
      });
    } catch (error) {
      console.error(error);
      toast({
        variant: "destructive",
        title: "Failed to copy PNG",
        description:
          error instanceof Error ? error.message : "Unable to copy as PNG.",
      });
    }
  }, [toast]);

  const handleCopyAsSvg = useCallback(async () => {
    const stage = stageRef.current;
    if (!stage) {
      toast({
        variant: "destructive",
        title: "Unable to copy",
        description: "Canvas is not ready yet.",
      });
      return;
    }

    if (typeof navigator === "undefined" || !navigator.clipboard?.write) {
      toast({
        variant: "destructive",
        title: "Clipboard unavailable",
        description: "Your browser cannot copy SVG content to the clipboard.",
      });
      return;
    }

    if (typeof ClipboardItem === "undefined") {
      toast({
        variant: "destructive",
        title: "Clipboard unavailable",
        description: "Clipboard SVGs are not supported in this browser.",
      });
      return;
    }

    try {
      const svg = stage.toSVG();
      const blob = new Blob([svg], { type: "image/svg+xml" });
      const clipboardItem = new ClipboardItem({ "image/svg+xml": blob });
      await navigator.clipboard.write([clipboardItem]);
      toast({
        title: "Copied canvas",
        description: "Canvas copied to clipboard as SVG.",
      });
    } catch (error) {
      console.error(error);
      toast({
        variant: "destructive",
        title: "Failed to copy SVG",
        description:
          error instanceof Error ? error.message : "Unable to copy as SVG.",
      });
    }
  }, [toast]);

  const handleSelectAll = useCallback(() => {
    if (!elements.length) {
      return;
    }

    const ids = elements.map((element) => element.id);
    setSelectedIds(ids);
  }, [elements, setSelectedIds]);

  const eraseNode = useCallback(
    (node: Konva.Node | null) => {
      if (!node) {
        lastErasedIdRef.current = null;
        return;
      }

      const elementId = resolveElementId(node);
      if (!elementId || elementId === SELECTION_GROUP_ID) {
        if (!elementId) {
          lastErasedIdRef.current = null;
        }
        return;
      }

      if (lastErasedIdRef.current === elementId) {
        return;
      }

      const elementExists = elements.some(
        (element) => element.id === elementId
      );
      if (!elementExists) {
        lastErasedIdRef.current = null;
        return;
      }

      deleteElement(elementId);
      lastErasedIdRef.current = elementId;

      if (selectedIds.includes(elementId)) {
        setSelectedIds(selectedIds.filter((id) => id !== elementId));
      }
    },
    [deleteElement, elements, selectedIds, setSelectedIds]
  );

  const eraseElementAtPointer = useCallback(() => {
    const stage = stageRef.current;
    if (!stage) return;

    const pointer = stage.getPointerPosition();
    if (!pointer) {
      lastErasedIdRef.current = null;
      return;
    }

    const intersection = stage.getIntersection(pointer);
    eraseNode(intersection ?? null);
  }, [eraseNode]);

  const beginTextEditing = useCallback(
    (element: CanvasElement, options?: { value?: string; width?: number }) => {
      const initialValue = element.text ?? "";
      const value = options?.value ?? initialValue;
      const fontSize = element.fontSize ?? textFontSize;
      const fontFamily = element.fontFamily ?? textFontFamily;
      const alignment = element.textAlign ?? textAlign;
      const width =
        options?.width ??
        element.width ??
        estimateTextBoxWidth(value || initialValue, fontSize);
      const editingState: EditingTextState = {
        id: element.id,
        x: element.x,
        y: element.y,
        value,
        initialValue,
        width,
        fontSize,
        fontFamily,
        alignment,
      };
      setSelectedIds([element.id]);
      setEditingText(editingState);
    },
    [setSelectedIds, textAlign, textFontFamily, textFontSize]
  );

  const finishEditingText = useCallback(
    (options?: { cancel?: boolean; skipNextPointer?: boolean }) => {
      const current = editingTextRef.current;
      if (!current) {
        return;
      }

      editingTextRef.current = null;
      setEditingText(null);

      if (options?.skipNextPointer) {
        skipNextPointerRef.current = true;
      }

      if (options?.cancel) {
        if (current.initialValue) {
          updateElement(current.id, { text: current.initialValue });
        } else {
          deleteElement(current.id);
        }
        return;
      }

      const trimmed = current.value.trim();
      if (!trimmed) {
        deleteElement(current.id);
        return;
      }

      updateElement(current.id, {
        text: trimmed,
        fontSize: current.fontSize,
        fontFamily: current.fontFamily,
        textAlign: current.alignment,
        width: current.width,
      });
    },
    [deleteElement, updateElement]
  );

  const cancelIfEditing = useCallback(() => {
    if (editingTextRef.current) {
      finishEditingText();
      return true;
    }
    return false;
  }, [finishEditingText]);

  const handleStageDoublePointer = useCallback(
    (event: KonvaEventObject<Event>) => {
      const stage = stageRef.current;
      if (!stage) return;

      const target = event.target;
      if (target && target !== stage) {
        const targetId = target.id();
        if (!targetId) return;
        const element = elements.find((item) => item.id === targetId);
        if (element?.type === "text") {
          event.evt.preventDefault();
          beginTextEditing(element);
        }
      }
    },
    [beginTextEditing, elements]
  );

  const getMiniMapCoordinates = useCallback(
    (
      event: ReactMouseEvent<SVGSVGElement> | ReactTouchEvent<SVGSVGElement>
    ) => {
      const rect = event.currentTarget.getBoundingClientRect();
      if ("touches" in event) {
        const touch = event.touches[0];
        if (!touch) return null;
        return {
          x: touch.clientX - rect.left,
          y: touch.clientY - rect.top,
        };
      }
      return {
        x: event.clientX - rect.left,
        y: event.clientY - rect.top,
      };
    },
    []
  );

  useEffect(() => {
    editingTextRef.current = editingText;
  }, [editingText]);

  useEffect(() => {
    if (!editingText) {
      return;
    }

    const textarea = textEditorRef.current;
    if (!textarea) {
      return;
    }

    requestAnimationFrame(() => {
      textarea.focus();
      textarea.setSelectionRange(textarea.value.length, textarea.value.length);
    });
  }, [editingText]);

  const miniMapData = useMemo(() => {
    if (!MINIMAP_ENABLED) {
      return null;
    }

    if (stageSize.width === 0 || stageSize.height === 0) {
      return null;
    }

    const viewportMinX = -panX / safeZoom;
    const viewportMinY = -panY / safeZoom;
    const viewportWidth = stageSize.width / safeZoom;
    const viewportHeight = stageSize.height / safeZoom;
    const mapWidth = 220;
    const mapHeight = 160;

    if (elements.length === 0) {
      const anchorCenterX = viewportWidth / 2;
      const anchorCenterY = viewportHeight / 2;
      const defaultHalfWidth = viewportWidth * 2;
      const defaultHalfHeight = viewportHeight * 2;
      const minX = anchorCenterX - defaultHalfWidth;
      const minY = anchorCenterY - defaultHalfHeight;
      const maxX = anchorCenterX + defaultHalfWidth;
      const maxY = anchorCenterY + defaultHalfHeight;

      const worldWidth = Math.max(1, maxX - minX);
      const worldHeight = Math.max(1, maxY - minY);
      const scale = Math.min(mapWidth / worldWidth, mapHeight / worldHeight);

      return {
        mapWidth,
        mapHeight,
        scale,
        offsetX: minX,
        offsetY: minY,
        viewport: {
          minX: viewportMinX,
          minY: viewportMinY,
          width: viewportWidth,
          height: viewportHeight,
        },
      };
    }

    let minX = Infinity;
    let minY = Infinity;
    let maxX = -Infinity;
    let maxY = -Infinity;

    elements.forEach((element) => {
      const bounds = getElementBounds(element);
      minX = Math.min(minX, bounds.minX);
      minY = Math.min(minY, bounds.minY);
      maxX = Math.max(maxX, bounds.maxX);
      maxY = Math.max(maxY, bounds.maxY);
    });

    if (
      !Number.isFinite(minX) ||
      !Number.isFinite(minY) ||
      !Number.isFinite(maxX) ||
      !Number.isFinite(maxY)
    ) {
      minX = viewportMinX;
      minY = viewportMinY;
      maxX = viewportMinX + viewportWidth;
      maxY = viewportMinY + viewportHeight;
    }

    const padding = 80;
    minX -= padding;
    minY -= padding;
    maxX += padding;
    maxY += padding;

    const viewportMaxX = viewportMinX + viewportWidth;
    const viewportMaxY = viewportMinY + viewportHeight;

    minX = Math.min(minX, viewportMinX);
    minY = Math.min(minY, viewportMinY);
    maxX = Math.max(maxX, viewportMaxX);
    maxY = Math.max(maxY, viewportMaxY);

    const worldWidth = Math.max(1, maxX - minX);
    const worldHeight = Math.max(1, maxY - minY);
    const scale = Math.min(mapWidth / worldWidth, mapHeight / worldHeight);

    return {
      mapWidth,
      mapHeight,
      scale,
      offsetX: minX,
      offsetY: minY,
      viewport: {
        minX: viewportMinX,
        minY: viewportMinY,
        width: viewportWidth,
        height: viewportHeight,
      },
    };
  }, [elements, panX, panY, safeZoom, stageSize.height, stageSize.width]);

  const panToMiniMapPoint = useCallback(
    (pointX: number, pointY: number) => {
      if (!miniMapData) return;

      const worldX = pointX / miniMapData.scale + miniMapData.offsetX;
      const worldY = pointY / miniMapData.scale + miniMapData.offsetY;

      const viewportWidth = stageSize.width / safeZoom;
      const viewportHeight = stageSize.height / safeZoom;

      const nextPanX = -(worldX - viewportWidth / 2) * safeZoom;
      const nextPanY = -(worldY - viewportHeight / 2) * safeZoom;

      setPan({
        x: Number.isFinite(nextPanX) ? nextPanX : panX,
        y: Number.isFinite(nextPanY) ? nextPanY : panY,
      });
    },
    [
      miniMapData,
      panX,
      panY,
      safeZoom,
      setPan,
      stageSize.height,
      stageSize.width,
    ]
  );

  const updatePanFromMiniMap = useCallback(
    (
      event: ReactMouseEvent<SVGSVGElement> | ReactTouchEvent<SVGSVGElement>
    ) => {
      const coords = getMiniMapCoordinates(event);
      if (!coords) return;
      panToMiniMapPoint(coords.x, coords.y);
    },
    [getMiniMapCoordinates, panToMiniMapPoint]
  );

  const handleMiniMapPointerDown = useCallback(
    (
      event: ReactMouseEvent<SVGSVGElement> | ReactTouchEvent<SVGSVGElement>
    ) => {
      event.preventDefault();
      event.stopPropagation();
      miniMapDragRef.current = true;
      setIsMiniMapInteracting(true);
      updatePanFromMiniMap(event);
    },
    [updatePanFromMiniMap]
  );

  const handleMiniMapPointerMove = useCallback(
    (
      event: ReactMouseEvent<SVGSVGElement> | ReactTouchEvent<SVGSVGElement>
    ) => {
      if (!miniMapDragRef.current) return;
      event.preventDefault();
      updatePanFromMiniMap(event);
    },
    [updatePanFromMiniMap]
  );

  const endMiniMapInteraction = useCallback(() => {
    miniMapDragRef.current = false;
    setIsMiniMapInteracting(false);
  }, []);

  useEffect(() => {
    if (typeof window === "undefined") {
      return;
    }

    const element = containerRef.current;
    if (!element) {
      return;
    }

    if (typeof window.ResizeObserver === "undefined") {
      const rect = element.getBoundingClientRect();
      setStageSize({ width: rect.width, height: rect.height });
      return;
    }

    const observer = new window.ResizeObserver((entries) => {
      const entry = entries[0];
      if (!entry) return;
      const { width, height } = entry.contentRect;
      setStageSize({ width, height });
    });

    const rect = element.getBoundingClientRect();
    setStageSize({ width: rect.width, height: rect.height });
    observer.observe(element);

    return () => {
      observer.disconnect();
    };
  }, []);

  useEffect(() => {
    editingTextRef.current = editingText;
  }, [editingText]);

  useEffect(() => {
    if (!editingText) {
      return;
    }

    const textarea = textEditorRef.current;
    if (!textarea) {
      return;
    }

    requestAnimationFrame(() => {
      textarea.focus();
      textarea.setSelectionRange(textarea.value.length, textarea.value.length);
    });
  }, [editingText]);

  // QW-1: Delete Key Support & QW-2: Duplicate with Ctrl+D
  useEffect(() => {
    if (typeof window === "undefined") {
      return;
    }

    const handleKeyDown = (event: KeyboardEvent) => {
      // Don't handle keyboard shortcuts if we're editing text
      if (editingTextRef.current) {
        return;
      }

      // Don't handle if user is typing in an input or textarea
      const target = event.target as HTMLElement;
      if (
        target.tagName === "INPUT" ||
        target.tagName === "TEXTAREA" ||
        target.isContentEditable
      ) {
        return;
      }

      // QW-1: Delete and Backspace - Delete selected elements
      if (event.key === "Delete" || event.key === "Backspace") {
        if (selectedIds.length > 0) {
          event.preventDefault();
          const { deleteSelection } = useWhiteboardStore.getState();
          deleteSelection();
        }
        return;
      }

      // QW-2: Ctrl+D or Cmd+D - Duplicate selected elements
      if (
        (event.ctrlKey || event.metaKey) &&
        event.key === "d" &&
        !event.shiftKey &&
        !event.altKey
      ) {
        if (selectedIds.length > 0) {
          event.preventDefault();
          const newIds: string[] = [];
          selectedIds.forEach((id) => {
            const element = elements.find((item) => item.id === id);
            if (element) {
              const clone = duplicateElement(element);
              clone.x += 24;
              clone.y += 24;
              addElement(clone);
              newIds.push(clone.id);
            }
          });
          if (newIds.length > 0) {
            setSelectedIds(newIds);
          }
        }
        return;
      }
    };

    window.addEventListener("keydown", handleKeyDown);
    return () => {
      window.removeEventListener("keydown", handleKeyDown);
    };
  }, [selectedIds, elements, addElement, setSelectedIds]);

  const renderBounds = useMemo(() => {
    if (stageSize.width === 0 || stageSize.height === 0) {
      return null;
    }

    const viewportMinX = -panX / safeZoom;
    const viewportMinY = -panY / safeZoom;
    const viewportWidth = stageSize.width / safeZoom;
    const viewportHeight = stageSize.height / safeZoom;
    const overscan = 800;

    return {
      minX: viewportMinX - overscan,
      minY: viewportMinY - overscan,
      maxX: viewportMinX + viewportWidth + overscan,
      maxY: viewportMinY + viewportHeight + overscan,
    };
  }, [panX, panY, safeZoom, stageSize.height, stageSize.width]);

  const visibleElements = useMemo(() => {
    if (!renderBounds) {
      return elements;
    }

    return elements.filter((element) => {
      const bounds = getElementBounds(element);
      return (
        bounds.maxX >= renderBounds.minX &&
        bounds.minX <= renderBounds.maxX &&
        bounds.maxY >= renderBounds.minY &&
        bounds.minY <= renderBounds.maxY
      );
    });
  }, [elements, renderBounds]);

  const curveHandleElements = useMemo(() => {
    if (activeTool !== "select") {
      return [] as CanvasElement[];
    }

    return selectedIds
      .map((id) => elements.find((item) => item.id === id) ?? null)
      .filter((element): element is CanvasElement => {
        if (!element) {
          return false;
        }
        if (element.type !== "line" && element.type !== "arrow") {
          return false;
        }
        return element.arrowStyle === "curve";
      });
  }, [activeTool, elements, selectedIds]);

  const selectionBounds = useMemo(() => {
    if (selectedIds.length === 0) {
      return null;
    }

    let bounds: Bounds | null = null;
    selectedIds.forEach((id) => {
      const element = elements.find((item) => item.id === id);
      if (!element) {
        return;
      }

      const elementBounds = getElementBounds(element);
      if (!bounds) {
        bounds = { ...elementBounds };
      } else {
        bounds = {
          minX: Math.min(bounds.minX, elementBounds.minX),
          minY: Math.min(bounds.minY, elementBounds.minY),
          maxX: Math.max(bounds.maxX, elementBounds.maxX),
          maxY: Math.max(bounds.maxY, elementBounds.maxY),
        };
      }
    });

    return bounds;
  }, [elements, selectedIds]);

  useEffect(() => {
    const transformer = transformerRef.current;
    const stage = stageRef.current;
    if (!transformer || !stage) {
      return;
    }

    if (activeTool !== "select" || selectedIds.length === 0) {
      transformer.nodes([]);
      transformer.resizeEnabled(true);
      transformer.getLayer()?.batchDraw();
      return;
    }

    const nodes = selectedIds
      .map((id) => stage.findOne(`#${id}`) as Konva.Node | null)
      .filter((node): node is Konva.Node => Boolean(node));

    if (nodes.length === 0) {
      transformer.nodes([]);
      transformer.resizeEnabled(true);
      transformer.getLayer()?.batchDraw();
      return;
    }

    const containsNonResizable = selectedIds.some((id) => {
      const element = visibleElements.find((item) => item.id === id);
      return element ? !RESIZABLE_ELEMENT_TYPES.has(element.type) : false;
    });

    transformer.resizeEnabled(!containsNonResizable);
    transformer.nodes(nodes);
    transformer.getLayer()?.batchDraw();
  }, [activeTool, selectedIds, visibleElements]);

  const syncPanFromStage = (event: KonvaEventObject<DragEvent>) => {
    const stage = event.target.getStage();
    if (!stage) return;
    const position = stage.position();
    setPan({ x: position.x, y: position.y });
  };

  const backgroundConfig = useMemo(() => {
    const baseSize = Math.max(4, 20 * safeZoom);
    const basePosition = `${panX}px ${panY}px`;

    if (canvasBackground === "none") {
      return {
        className: "",
        style: {
          backgroundImage: "none",
          backgroundSize: undefined,
          backgroundPosition: undefined,
        } as CSSProperties,
      };
    }

    if (canvasBackground === "technical") {
      const majorSize = baseSize * 5;
      const repeatedPosition = Array(4).fill(basePosition).join(", ");

      return {
        className: "technical-grid",
        style: {
          backgroundSize: `${baseSize}px ${baseSize}px, ${baseSize}px ${baseSize}px, ${majorSize}px ${majorSize}px, ${majorSize}px ${majorSize}px`,
          backgroundPosition: repeatedPosition,
        } as CSSProperties,
      };
    }

    return {
      className: "dotted-grid",
      style: {
        backgroundSize: `${baseSize}px ${baseSize}px`,
        backgroundPosition: basePosition,
      } as CSSProperties,
    };
  }, [canvasBackground, panX, panY, safeZoom]);
  const { className: backgroundClassName, style: backgroundStyle } =
    backgroundConfig;
  const handleCanvasBackgroundChange = useCallback(
    (value: CanvasBackground) => {
      setCanvasBackground(value);
    },
    [setCanvasBackground]
  );
  const isPanMode = activeTool === "pan" || isMiddleMousePanning;

  const stageCursorClass = isPanMode
    ? isPanning
      ? "cursor-grabbing"
      : "cursor-grab"
    : activeTool === "select"
    ? "cursor-default"
    : "cursor-crosshair";

  const miniMapContent =
    MINIMAP_ENABLED && miniMapData ? (
      <div
        className={cn(
          "pointer-events-auto w-full rounded-xl border border-slate-200/80 bg-white/80 p-3 backdrop-blur transition-shadow",
          isMiniMapInteracting
            ? "shadow-xl ring-1 ring-sky-200/70"
            : "shadow-lg"
        )}
      >
        <svg
          width={miniMapData.mapWidth}
          height={miniMapData.mapHeight}
          className={cn(
            "block h-auto w-full max-h-[200px] select-none sm:max-h-[240px]",
            isMiniMapInteracting ? "cursor-grabbing" : "cursor-pointer"
          )}
          viewBox={`0 0 ${miniMapData.mapWidth} ${miniMapData.mapHeight}`}
          aria-hidden="true"
          onMouseDown={handleMiniMapPointerDown}
          onMouseMove={handleMiniMapPointerMove}
          onMouseUp={(event) => {
            event.preventDefault();
            endMiniMapInteraction();
          }}
          onMouseLeave={endMiniMapInteraction}
          onTouchStart={handleMiniMapPointerDown}
          onTouchMove={handleMiniMapPointerMove}
          onTouchEnd={(event) => {
            event.preventDefault();
            endMiniMapInteraction();
          }}
          onTouchCancel={endMiniMapInteraction}
        >
          <rect
            x={0}
            y={0}
            width={miniMapData.mapWidth}
            height={miniMapData.mapHeight}
            fill="#f8fafc"
            stroke="rgba(148, 163, 184, 0.45)"
            strokeWidth={1}
            rx={12}
            ry={12}
          />
          {elements.map((element) => {
            const bounds = getElementBounds(element);
            const x = (bounds.minX - miniMapData.offsetX) * miniMapData.scale;
            const y = (bounds.minY - miniMapData.offsetY) * miniMapData.scale;
            const width = Math.max(
              2,
              (bounds.maxX - bounds.minX) * miniMapData.scale
            );
            const height = Math.max(
              2,
              (bounds.maxY - bounds.minY) * miniMapData.scale
            );

            return (
              <rect
                key={`mini-${element.id}`}
                x={x}
                y={y}
                width={width}
                height={height}
                fill="rgba(148, 163, 184, 0.35)"
                stroke="rgba(148, 163, 184, 0.55)"
                strokeWidth={1}
                rx={width < 6 ? 1.5 : 3}
                ry={height < 6 ? 1.5 : 3}
              />
            );
          })}
          {(() => {
            const viewportX =
              (miniMapData.viewport.minX - miniMapData.offsetX) *
              miniMapData.scale;
            const viewportY =
              (miniMapData.viewport.minY - miniMapData.offsetY) *
              miniMapData.scale;
            const viewportWidth = Math.max(
              4,
              miniMapData.viewport.width * miniMapData.scale
            );
            const viewportHeight = Math.max(
              4,
              miniMapData.viewport.height * miniMapData.scale
            );

            return (
              <rect
                x={viewportX}
                y={viewportY}
                width={viewportWidth}
                height={viewportHeight}
                fill="rgba(14, 165, 233, 0.1)"
                stroke="#0284c7"
                strokeWidth={1.5}
                rx={6}
                ry={6}
              />
            );
          })()}
        </svg>
      </div>
    ) : null;

  const handleMouseDown = (e: KonvaEventObject<MouseEvent>) => {
    const stage = stageRef.current;
    if (!stage) return;

    if (e.evt.button === 1) {
      e.evt.preventDefault();
      setIsMiddleMousePanning(true);
      requestAnimationFrame(() => {
        stage.startDrag();
      });
      return;
    }

    if (skipNextPointerRef.current) {
      skipNextPointerRef.current = false;
      e.evt.preventDefault();
      return;
    }

    if (cancelIfEditing()) {
      e.evt.preventDefault();
      return;
    }

    if (e.evt.altKey && activeTool === "select") {
      const targetId = resolveElementId(e.target as Konva.Node);
      if (targetId) {
        const element = elements.find((item) => item.id === targetId);
        if (element) {
          const clone = duplicateElement(element);
          clone.x += 24;
          clone.y += 24;
          addElement(clone);
          setSelectedIds([clone.id]);
          e.evt.preventDefault();
          return;
        }
      }
    }

    if (activeTool === "eraser") {
      setIsErasing(true);
      eraseNode(e.target as Konva.Node | null);
      if (stage) {
        requestAnimationFrame(() => {
          eraseElementAtPointer();
        });
      }
      return;
    }

    if (activeTool === "select") {
      const target = e.target as Konva.Node;
      if (!target) {
        return;
      }

      const isTransformerHandle =
        target.getParent()?.className === "Transformer";
      if (isTransformerHandle) {
        return;
      }

      const targetId = resolveElementId(target);
      if (!targetId) {
        const pointer = getCanvasPointerPosition();
        if (!pointer) return;
        const additive = e.evt.shiftKey || e.evt.metaKey || e.evt.ctrlKey;
        marqueeSelectionRef.current = {
          originX: pointer.x,
          originY: pointer.y,
          additive,
          initialSelection: selectedIds,
          moved: false,
        };
        setSelectionRect({ x: pointer.x, y: pointer.y, width: 0, height: 0 });
        return;
      }

      const element = elements.find((item) => item.id === targetId);
      if (!element) {
        return;
      }

      const isMultiSelect = e.evt.shiftKey || e.evt.metaKey || e.evt.ctrlKey;
      if (isMultiSelect) {
        const alreadySelected = selectedIds.includes(targetId);
        const nextSelection = alreadySelected
          ? selectedIds.filter((id) => id !== targetId)
          : [...selectedIds, targetId];
        setSelectedIds(nextSelection);
      } else {
        if (!selectedIds.includes(targetId)) {
          setSelectedIds([targetId]);
        }
      }

      setSelectionRect(null);
      marqueeSelectionRef.current = null;
      return;
    }

    if (activeTool === "text") {
      const target = e.target;
      if (target && target !== stage) {
        const targetId = target.id();
        if (targetId) {
          const element = elements.find((item) => item.id === targetId);
          if (element?.type === "text") {
            e.evt.preventDefault();
            beginTextEditing(element);
            return;
          }
        }
      }

      const pointer = getCanvasPointerPosition();
      if (!pointer) return;

      const newText: CanvasElement = {
        id: nanoid(),
        type: "text",
        x: pointer.x,
        y: pointer.y,
        text: "",
        strokeColor,
        strokeOpacity,
        fillColor,
        fillOpacity,
        strokeWidth,
        strokeStyle,
        opacity,
        sloppiness,
        fontFamily: textFontFamily,
        fontSize: textFontSize,
        textAlign,
      };
      addElement(newText);
      beginTextEditing(newText, {
        width: estimateTextBoxWidth("", textFontSize),
      });
      return;
    }

    if (activeTool === "pan") {
      return;
    }

    const pointer = getCanvasPointerPosition();
    if (!pointer) return;

    const { x, y } = pointer;

    setIsDrawing(true);
    isDrawingRef.current = true;

    const newElement: any = {
      id: nanoid(),
      x,
      y,
      strokeColor,
      strokeOpacity,
      strokeWidth,
      strokeStyle,
      fillColor,
      fillOpacity,
      opacity,
      sloppiness,
    };

    switch (activeTool) {
      case "rectangle":
        newElement.type = "rectangle";
        newElement.width = 0;
        newElement.height = 0;
        newElement.cornerRadius = rectangleCornerStyle === "rounded" ? 16 : 0;
        break;
      case "diamond":
        newElement.type = "diamond";
        newElement.width = 0;
        newElement.height = 0;
        break;
      case "ellipse":
        newElement.type = "ellipse";
        newElement.width = 0;
        newElement.height = 0;
        break;
      case "line":
      case "arrow":
        newElement.type = activeTool;
        newElement.points = [0, 0, 0, 0];
        newElement.arrowType = arrowType;
        newElement.arrowStyle = arrowStyle;
        break;
      case "pen":
        newElement.type = "pen";
        newElement.points = [0, 0];
        newElement.penBackground = penBackground;
        newElement.sloppiness = "smooth";
        break;
      default:
        break;
    }

    setCurrentShape(newElement);
    currentShapeRef.current = newElement;
  };

  const handleMouseMove = (e: KonvaEventObject<MouseEvent>) => {
    const marqueeState = marqueeSelectionRef.current;
    if (marqueeState) {
      const pointer = getCanvasPointerPosition();
      if (!pointer) return;

      const width = pointer.x - marqueeState.originX;
      const height = pointer.y - marqueeState.originY;
      if (!marqueeState.moved) {
        const threshold = 3;
        if (Math.abs(width) > threshold || Math.abs(height) > threshold) {
          marqueeState.moved = true;
        }
      }

      setSelectionRect({
        x: marqueeState.originX,
        y: marqueeState.originY,
        width,
        height,
      });
      return;
    }

    if (isErasing && activeTool === "eraser") {
      eraseElementAtPointer();
      return;
    }

    if (!isDrawing || !currentShape) return;

    const stage = stageRef.current;
    if (!stage) return;

    const pos = stage.getPointerPosition();
    if (!pos) return;

    const x = (pos.x - panX) / zoom;
    const y = (pos.y - panY) / zoom;
    const shiftPressed = e.evt.shiftKey;

    if (
      currentShape.type === "rectangle" ||
      currentShape.type === "diamond" ||
      currentShape.type === "ellipse"
    ) {
      const deltaX = x - currentShape.x;
      const deltaY = y - currentShape.y;
      let width = deltaX;
      let height = deltaY;

      if (shiftPressed) {
        const size = Math.max(Math.abs(deltaX), Math.abs(deltaY));
        const widthSign = Math.sign(deltaX) || 1;
        const heightSign = Math.sign(deltaY) || 1;
        width = size * widthSign;
        height = size * heightSign;
      }

      const updatedShape = {
        ...currentShape,
        width,
        height,
      };
      setCurrentShape(updatedShape);
      currentShapeRef.current = updatedShape;
    } else if (currentShape.type === "line" || currentShape.type === "arrow") {
      let endX = x - currentShape.x;
      let endY = y - currentShape.y;

      if (shiftPressed) {
        const length = Math.hypot(endX, endY);
        if (length > 0) {
          const angle = Math.atan2(endY, endX);
          const step = Math.PI / 4;
          const snapped = Math.round(angle / step) * step;
          endX = Math.cos(snapped) * length;
          endY = Math.sin(snapped) * length;
        }
      }

      const basePoints = [0, 0, endX, endY];
      const nextPoints =
        currentShape.arrowStyle === "curve"
          ? ensureCurvePoints(basePoints)
          : basePoints;
      const updatedShape = {
        ...currentShape,
        points: nextPoints,
      };
      setCurrentShape(updatedShape);
      currentShapeRef.current = updatedShape;
    } else if (currentShape.type === "pen") {
      const newPoints = [
        ...currentShape.points,
        x - currentShape.x,
        y - currentShape.y,
      ];
      const updatedShape = {
        ...currentShape,
        points: newPoints,
      };
      setCurrentShape(updatedShape);
      currentShapeRef.current = updatedShape;
    }
  };

  const finalizeDrawing = useCallback(() => {
    const shape = currentShapeRef.current;
    if (shape) {
      addElement(shape);
      currentShapeRef.current = null;
      setCurrentShape(null);
    }
    setIsDrawing(false);
    isDrawingRef.current = false;
  }, [addElement]);

  const handleMouseUp = (e: KonvaEventObject<MouseEvent>) => {
    if (e.evt.button === 1 && isMiddleMousePanning) {
      setIsMiddleMousePanning(false);
      return;
    }

    if (isErasing) {
      setIsErasing(false);
      lastErasedIdRef.current = null;
    }

    if (isDrawingRef.current) {
      finalizeDrawing();
    }

    const marqueeState = marqueeSelectionRef.current;
    if (marqueeState) {
      const rect = selectionRect;
      marqueeSelectionRef.current = null;
      setSelectionRect(null);

      if (!marqueeState.moved || !rect) {
        if (!marqueeState.additive) {
          clearSelection();
        } else {
          setSelectedIds(marqueeState.initialSelection);
        }
        return;
      }

      const bounds = normalizeRectBounds(
        rect.x,
        rect.y,
        rect.width,
        rect.height
      );
      const selectedWithinBounds = elements
        .filter((element) => isElementWithinSelection(element, bounds))
        .map((element) => element.id);

      if (marqueeState.additive) {
        const combined = new Set([
          ...marqueeState.initialSelection,
          ...selectedWithinBounds,
        ]);
        setSelectedIds(Array.from(combined));
      } else {
        setSelectedIds(selectedWithinBounds);
      }
    }
  };

  useEffect(() => {
    if (typeof window === "undefined") {
      return;
    }

    const handlePointerUp = (event: MouseEvent | TouchEvent) => {
      if (!isDrawingRef.current) {
        return;
      }

      if (event instanceof MouseEvent && event.button !== 0) {
        return;
      }

      finalizeDrawing();
    };

    window.addEventListener("mouseup", handlePointerUp);
    window.addEventListener("touchend", handlePointerUp);
    window.addEventListener("touchcancel", handlePointerUp);

    return () => {
      window.removeEventListener("mouseup", handlePointerUp);
      window.removeEventListener("touchend", handlePointerUp);
      window.removeEventListener("touchcancel", handlePointerUp);
    };
  }, [finalizeDrawing]);

  const applySelectionDrag = useCallback(
    (
      deltaX: number,
      deltaY: number,
      dragState: SelectionDragState,
      stage: Konva.Stage | null
    ) => {
      dragState.affectedIds.forEach((id) => {
        const baseNode = dragState.startNodes[id];
        const baseElement =
          dragState.elements[id] ?? elements.find((item) => item.id === id);
        if (!baseNode || !baseElement) {
          return;
        }

        const nextNodeX = baseNode.x + deltaX;
        const nextNodeY = baseNode.y + deltaY;

        if (baseElement.type === "ellipse") {
          const referenceNode = stage?.findOne(`#${id}`) as Konva.Shape | null;
          const nodeWidth =
            typeof referenceNode?.width === "function"
              ? referenceNode.width()
              : baseElement.width ?? 0;
          const nodeHeight =
            typeof referenceNode?.height === "function"
              ? referenceNode.height()
              : baseElement.height ?? 0;
          const width = Math.max(1, baseElement.width ?? nodeWidth);
          const height = Math.max(1, baseElement.height ?? nodeHeight);
          updateElement(id, {
            x: nextNodeX - width / 2,
            y: nextNodeY - height / 2,
          });
        } else {
          updateElement(id, { x: nextNodeX, y: nextNodeY });
        }
      });
    },
    [elements, updateElement]
  );

  const handleElementDragStart = useCallback(
    (event: KonvaEventObject<DragEvent>, element: CanvasElement) => {
      if (activeTool !== "select") {
        return;
      }

      const stage = stageRef.current;
      if (!stage) {
        return;
      }

      const node = event.target;
      const affectedIds = selectedIds.includes(element.id)
        ? selectedIds
        : [element.id];
      const startNodes: Record<string, { x: number; y: number }> = {
        [element.id]: { x: node.x(), y: node.y() },
      };
      const elementSnapshots: Record<string, CanvasElement> = {};

      affectedIds.forEach((id) => {
        if (!startNodes[id]) {
          const foundNode = stage.findOne(`#${id}`) as Konva.Node | null;
          if (foundNode) {
            startNodes[id] = { x: foundNode.x(), y: foundNode.y() };
          }
        }
        const elementSnapshot = elements.find((item) => item.id === id) ?? null;
        if (elementSnapshot) {
          elementSnapshots[id] = elementSnapshot;
        }
      });

      selectionDragStateRef.current = {
        startNodes,
        elements: elementSnapshots,
        affectedIds,
        referenceId: element.id,
      };
    },
    [activeTool, elements, selectedIds]
  );

  const handleElementDragMove = useCallback(
    (event: KonvaEventObject<DragEvent>, element: CanvasElement) => {
      if (activeTool !== "select") {
        return;
      }

      const node = event.target;
      const dragState = selectionDragStateRef.current;

      if (
        !dragState ||
        !dragState.referenceId ||
        !dragState.startNodes[dragState.referenceId]
      ) {
        const fallbackX = node.x();
        const fallbackY = node.y();
        if (element.type === "ellipse") {
          const width = Math.max(1, node.width());
          const height = Math.max(1, node.height());
          updateElement(element.id, {
            x: fallbackX - width / 2,
            y: fallbackY - height / 2,
          });
        } else {
          updateElement(element.id, { x: fallbackX, y: fallbackY });
        }
        return;
      }

      const stage = node.getStage();
      const referenceId = dragState.referenceId;
      const origin = dragState.startNodes[referenceId];
      if (!origin) {
        return;
      }

      const referenceNode =
        referenceId === node.id()
          ? node
          : (stage?.findOne(`#${referenceId}`) as Konva.Node | null);
      if (!referenceNode) {
        return;
      }

      const deltaX = referenceNode.x() - origin.x;
      const deltaY = referenceNode.y() - origin.y;

      applySelectionDrag(deltaX, deltaY, dragState, stage ?? null);
    },
    [activeTool, applySelectionDrag, updateElement]
  );

  const handleElementDragEnd = useCallback(
    (event: KonvaEventObject<DragEvent>, element: CanvasElement) => {
      if (activeTool !== "select") {
        return;
      }

      handleElementDragMove(event, element);
      selectionDragStateRef.current = null;
      pushHistory();
    },
    [activeTool, handleElementDragMove, pushHistory]
  );

  const handleSelectionGroupDragStart = useCallback(
    (event: KonvaEventObject<DragEvent>) => {
      if (activeTool !== "select" || selectedIds.length === 0) {
        return;
      }

      const stage = stageRef.current;
      if (!stage) {
        return;
      }

      const node = event.target;
      const startNodes: Record<string, { x: number; y: number }> = {
        [SELECTION_GROUP_ID]: { x: node.x(), y: node.y() },
      };
      const elementSnapshots: Record<string, CanvasElement> = {};

      selectedIds.forEach((id) => {
        const elementNode = stage.findOne(`#${id}`) as Konva.Node | null;
        if (elementNode) {
          startNodes[id] = { x: elementNode.x(), y: elementNode.y() };
        }
        const elementSnapshot = elements.find((item) => item.id === id) ?? null;
        if (elementSnapshot) {
          elementSnapshots[id] = elementSnapshot;
        }
      });

      selectionDragStateRef.current = {
        startNodes,
        elements: elementSnapshots,
        affectedIds: [...selectedIds],
        referenceId: SELECTION_GROUP_ID,
      };
    },
    [activeTool, elements, selectedIds]
  );

  const handleSelectionGroupDragMove = useCallback(
    (event: KonvaEventObject<DragEvent>) => {
      if (activeTool !== "select") {
        return;
      }

      const dragState = selectionDragStateRef.current;
      if (!dragState || dragState.referenceId !== SELECTION_GROUP_ID) {
        return;
      }

      const node = event.target;
      const origin = dragState.startNodes[SELECTION_GROUP_ID];
      if (!origin) {
        return;
      }

      const deltaX = node.x() - origin.x;
      const deltaY = node.y() - origin.y;
      const stage = node.getStage() ?? null;

      applySelectionDrag(deltaX, deltaY, dragState, stage);
    },
    [activeTool, applySelectionDrag]
  );

  const handleSelectionGroupDragEnd = useCallback(
    (event: KonvaEventObject<DragEvent>) => {
      if (activeTool !== "select") {
        return;
      }

      handleSelectionGroupDragMove(event);
      selectionDragStateRef.current = null;
      pushHistory();
    },
    [activeTool, handleSelectionGroupDragMove, pushHistory]
  );

  const handleElementTransformEnd = useCallback(
    (event: KonvaEventObject<Event>, element: CanvasElement) => {
      if (activeTool !== "select") {
        return;
      }

      const node = event.target;
      const scaleX = node.scaleX();
      const scaleY = node.scaleY();
      const nextX = node.x();
      const nextY = node.y();

      const updates: Partial<CanvasElement> = {};

      if (element.type === "ellipse") {
        const width = Math.max(1, node.width() * scaleX);
        const height = Math.max(1, node.height() * scaleY);
        node.scaleX(1);
        node.scaleY(1);
        updates.x = nextX - width / 2;
        updates.y = nextY - height / 2;
        updates.width = width;
        updates.height = height;
      } else if (
        element.type === "line" ||
        element.type === "arrow" ||
        element.type === "pen"
      ) {
        const konvaLine = node as Konva.Line;
        const currentPoints = konvaLine.points();
        const scaledPoints: number[] = [];
        for (let index = 0; index < currentPoints.length; index += 2) {
          const pointX = currentPoints[index] ?? 0;
          const pointY = currentPoints[index + 1] ?? 0;
          scaledPoints.push(pointX * scaleX, pointY * scaleY);
        }
        node.scaleX(1);
        node.scaleY(1);
        updates.x = nextX;
        updates.y = nextY;
        updates.points = scaledPoints;
      } else if (element.type === "text") {
        const width = Math.max(TEXT_MIN_WIDTH, node.width() * scaleX);
        node.scaleX(1);
        node.scaleY(1);
        updates.x = nextX;
        updates.y = nextY;
        updates.width = width;
      } else {
        const width = Math.max(1, node.width() * scaleX);
        const height = Math.max(1, node.height() * scaleY);
        node.scaleX(1);
        node.scaleY(1);
        updates.x = nextX;
        updates.y = nextY;
        updates.width = width;
        updates.height = height;
      }

      updateElement(element.id, updates);
      pushHistory();
    },
    [activeTool, pushHistory, updateElement]
  );

  const handleWheel = (e: KonvaEventObject<WheelEvent>) => {
    const shouldZoom = activeTool === "pan" || e.evt.ctrlKey;
    if (!shouldZoom) {
      return;
    }

    e.evt.preventDefault();

    const stage = stageRef.current;
    if (!stage) return;

    const currentScale = Number.isFinite(zoom) ? zoom : 1;
    const pointer = stage.getPointerPosition();
    if (!pointer) return;

    const mousePointTo = {
      x: (pointer.x - panX) / currentScale,
      y: (pointer.y - panY) / currentScale,
    };

    const rawScale =
      e.evt.deltaY > 0 ? currentScale * 0.95 : currentScale * 1.05;
    const nextScale = Math.max(
      0.1,
      Math.min(5, Number.isFinite(rawScale) ? rawScale : 1)
    );
    if (!Number.isFinite(nextScale)) {
      return;
    }

    useWhiteboardStore.setState({
      zoom: nextScale,
      pan: {
        x: pointer.x - mousePointTo.x * nextScale,
        y: pointer.y - mousePointTo.y * nextScale,
      },
    });
  };

  const editorHeight = editingText
    ? estimateTextBoxHeight(editingText.value, editingText.fontSize)
    : 0;
  const editorLineHeight = editingText
    ? getLineHeight(editingText.fontSize)
    : 0;
  const editorStyle = editingText
    ? {
        left: panX + editingText.x * safeZoom,
        top: panY + editingText.y * safeZoom,
        width: editingText.width * safeZoom,
        height: editorHeight * safeZoom,
        fontSize: editingText.fontSize * safeZoom,
        fontFamily: getFontFamilyCss(editingText.fontFamily),
        textAlign: editingText.alignment,
      }
    : undefined;

  const updateCurveHandlePosition = useCallback(
    (element: CanvasElement, handleIndex: number, absX: number, absY: number) => {
      const curvePoints = ensureCurvePoints(element.points);
      if (curvePoints.length < 6) {
        return;
      }

      const absolutePoints = [
        {
          x: element.x + (curvePoints[0] ?? 0),
          y: element.y + (curvePoints[1] ?? 0),
        },
        {
          x: element.x + (curvePoints[2] ?? 0),
          y: element.y + (curvePoints[3] ?? 0),
        },
        {
          x: element.x + (curvePoints[4] ?? 0),
          y: element.y + (curvePoints[5] ?? 0),
        },
      ];

      const index = Math.max(0, Math.min(handleIndex, absolutePoints.length - 1));
      const current = absolutePoints[index];
      if (current.x === absX && current.y === absY) {
        return;
      }

      absolutePoints[index] = { x: absX, y: absY };

      const basePoint = absolutePoints[0];
      const nextPoints: number[] = [];
      absolutePoints.forEach((point) => {
        nextPoints.push(point.x - basePoint.x, point.y - basePoint.y);
      });

      updateElement(element.id, {
        x: basePoint.x,
        y: basePoint.y,
        points: nextPoints,
      });
    },
    [updateElement]
  );

  const handleCurveHandleDragMove = useCallback(
    (
      event: KonvaEventObject<DragEvent>,
      element: CanvasElement,
      handleIndex: number
    ) => {
      event.cancelBubble = true;
      const node = event.target;
      updateCurveHandlePosition(element, handleIndex, node.x(), node.y());
    },
    [updateCurveHandlePosition]
  );

  const handleCurveHandleDragEnd = useCallback(
    (
      event: KonvaEventObject<DragEvent>,
      element: CanvasElement,
      handleIndex: number
    ) => {
      event.cancelBubble = true;
      const node = event.target;
      updateCurveHandlePosition(element, handleIndex, node.x(), node.y());
      pushHistory();
    },
    [pushHistory, updateCurveHandlePosition]
  );

  const getInteractionProps = useCallback(
    (element: CanvasElement) => {
      if (activeTool !== "select") {
        return { draggable: false };
      }

      const isSelected = selectedIds.includes(element.id);
      const interaction: Record<string, any> = {
        draggable: isSelected,
      };

      if (isSelected) {
        interaction.onDragStart = (event: KonvaEventObject<DragEvent>) =>
          handleElementDragStart(event, element);
        interaction.onDragMove = (event: KonvaEventObject<DragEvent>) =>
          handleElementDragMove(event, element);
        interaction.onDragEnd = (event: KonvaEventObject<DragEvent>) =>
          handleElementDragEnd(event, element);
      }

      if (RESIZABLE_ELEMENT_TYPES.has(element.type)) {
        interaction.onTransformEnd = (event: KonvaEventObject<Event>) =>
          handleElementTransformEnd(event, element);
      }

      return interaction;
    },
    [
      activeTool,
      handleElementDragEnd,
      handleElementDragMove,
      handleElementDragStart,
      handleElementTransformEnd,
      selectedIds,
    ]
  );

  return (
    <ContextMenu>
      <ContextMenuTrigger asChild>
        <div
          ref={containerRef}
          className={cn("absolute inset-0", backgroundClassName)}
          style={backgroundStyle}
          onDrop={handleDrop}
          onDragOver={handleDragOver}
          onContextMenu={recordContextMenuPosition}
        >
          {editingText && editorStyle && (
            <textarea
              ref={textEditorRef}
              className="pointer-events-auto absolute z-40 resize-none border-none bg-transparent text-slate-800 outline-none caret-slate-800 overflow-hidden"
              style={{
                ...editorStyle,
                lineHeight: `${editorLineHeight * safeZoom}px`,
                padding: `${12 * safeZoom}px`,
                whiteSpace: 'pre',
                overflowWrap: 'normal',
                wordBreak: 'keep-all',
                minWidth: `${TEXT_MIN_WIDTH * safeZoom}px`,
                width: 'auto',
                maxWidth: 'none',
              }}
              value={editingText.value}
              onChange={(event) => {
                const { value } = event.target;
                setEditingText((current) => {
                  if (!current) return current;
                  const newWidth = estimateTextBoxWidth(value, current.fontSize);
                  const newHeight = estimateTextBoxHeight(value, current.fontSize);
                  return {
                    ...current,
                    value,
                    width: newWidth,
                  };
                });
              }}
              onBlur={() => finishEditingText({ skipNextPointer: true })}
              onKeyDown={(event) => {
                if (event.key === "Escape") {
                  event.preventDefault();
                  finishEditingText({ cancel: true });
                }
                if (event.key === "Enter") {
                  if (event.metaKey || event.ctrlKey) {
                    event.preventDefault();
                    finishEditingText();
                  }
                  // Allow normal Enter to create new lines
                }
              }}
              spellCheck
              placeholder="Type"
            />
          )}
          <Stage
            ref={stageRef}
            width={Math.max(stageSize.width, 1)}
            height={Math.max(stageSize.height, 1)}
            onMouseDown={handleMouseDown}
            onMouseMove={handleMouseMove}
            onMouseUp={handleMouseUp}
            onDblClick={handleStageDoublePointer}
            onDblTap={handleStageDoublePointer}
            onWheel={handleWheel}
            draggable={isPanMode}
            scaleX={safeZoom}
            scaleY={safeZoom}
            className={cn("h-full w-full", stageCursorClass)}
            onDragStart={() => setIsPanning(true)}
            onDragMove={syncPanFromStage}
            onDragEnd={(event) => {
              setIsPanning(false);
              setIsMiddleMousePanning(false);
              syncPanFromStage(event);
            }}
            onMouseLeave={() => {
              if (isErasing) {
                setIsErasing(false);
              }
              lastErasedIdRef.current = null;
            }}
          >
            <Layer>
              {/* Render all elements */}
              {visibleElements.map((element) => {
                const isSelected = selectedIds.includes(element.id);
                const focusHighlight =
                  focusedElementId === element.id
                    ? {
                        shadowColor: "#38bdf8",
                        shadowBlur: 24,
                        shadowOpacity: 0.85,
                        shadowOffsetX: 0,
                        shadowOffsetY: 0,
                      }
                    : {};
                const selectionHighlight = isSelected
                  ? {
                      shadowColor: "#0ea5e9",
                      shadowBlur: Math.max(18, 12 / safeZoom),
                      shadowOpacity: 0.75,
                      shadowOffsetX: 0,
                      shadowOffsetY: 0,
                    }
                  : {};
                const highlightProps = {
                  ...focusHighlight,
                  ...selectionHighlight,
                };
                const interactionProps = getInteractionProps(element);
                const isEditingElement = editingText?.id === element.id;
                if (element.type === "rectangle") {
                  const safeCornerRadius = getSafeCornerRadius(
                    element.width,
                    element.height,
                    element.cornerRadius
                  );
                  const rectOutlinePoints = getRectangleOutlinePoints(
                    element.width ?? 0,
                    element.height ?? 0,
                    safeCornerRadius
                  );
                  const rectSloppyLayers = createSloppyStrokeLayers(
                    rectOutlinePoints,
                    {
                      sloppiness: element.sloppiness,
                      strokeWidth: element.strokeWidth,
                      seed: `${element.id}:rect`,
                      closed: true,
                    }
                  );
                  return (
                    <Fragment key={element.id}>
                      <Rect
                        key={element.id}
                        id={element.id}
                        x={element.x}
                        y={element.y}
                        width={element.width}
                        height={element.height}
                        stroke={getColorWithOpacity(
                          element.strokeColor,
                          element.strokeOpacity,
                        )}
                        strokeWidth={element.strokeWidth}
                        dash={getStrokeDash(element.strokeStyle)}
                        fill={getColorWithOpacity(
                          element.fillColor,
                          element.fillOpacity
                        )}
                        opacity={element.opacity}
                        rotation={element.rotation}
                        cornerRadius={safeCornerRadius}
                        strokeEnabled={element.sloppiness === "smooth"}
                        hitStrokeWidth={Math.max(12, element.strokeWidth)}
                        {...highlightProps}
                        {...interactionProps}
                      />
                      {rectSloppyLayers.map((layer, index) => (
                        <Line
                          key={`${element.id}-sloppy-rect-${index}`}
                          x={element.x}
                          y={element.y}
                          points={layer.points}
                          stroke={getColorWithOpacity(
                            element.strokeColor,
                            element.strokeOpacity,
                          )}
                          strokeWidth={layer.strokeWidth}
                          dash={getStrokeDash(element.strokeStyle)}
                          opacity={element.opacity * layer.opacity}
                          rotation={element.rotation}
                          lineCap="round"
                          lineJoin="round"
                          closed
                          listening={false}
                          {...highlightProps}
                        />
                      ))}
                    </Fragment>
                  );
                } else if (element.type === "diamond") {
                  const diamond = getDiamondShape(
                    element.x,
                    element.y,
                    element.width ?? 0,
                    element.height ?? 0
                  );
                  const diamondSloppyLayers = createSloppyStrokeLayers(
                    diamond.points,
                    {
                      sloppiness: element.sloppiness,
                      strokeWidth: element.strokeWidth,
                      seed: `${element.id}:diamond`,
                      closed: true,
                    }
                  );
                  return (
                    <Fragment key={element.id}>
                      <Line
                        key={element.id}
                        id={element.id}
                        x={diamond.x}
                        y={diamond.y}
                        points={diamond.points}
                        stroke={getColorWithOpacity(
                          element.strokeColor,
                          element.strokeOpacity,
                        )}
                        strokeWidth={element.strokeWidth}
                        dash={getStrokeDash(element.strokeStyle)}
                        fill={getColorWithOpacity(
                          element.fillColor,
                          element.fillOpacity
                        )}
                        opacity={element.opacity}
                        rotation={element.rotation}
                        closed
                        lineJoin="round"
                        strokeEnabled={element.sloppiness === "smooth"}
                        hitStrokeWidth={Math.max(12, element.strokeWidth)}
                        {...highlightProps}
                        {...interactionProps}
                      />
                      {diamondSloppyLayers.map((layer, index) => (
                        <Line
                          key={`${element.id}-sloppy-diamond-${index}`}
                          x={diamond.x}
                          y={diamond.y}
                          points={layer.points}
                          stroke={getColorWithOpacity(
                            element.strokeColor,
                            element.strokeOpacity,
                          )}
                          strokeWidth={layer.strokeWidth}
                          dash={getStrokeDash(element.strokeStyle)}
                          opacity={element.opacity * layer.opacity}
                          rotation={element.rotation}
                          closed
                          lineJoin="round"
                          listening={false}
                          {...highlightProps}
                        />
                      ))}
                    </Fragment>
                  );
                } else if (element.type === "ellipse") {
                  const ellipseOutlinePoints = getEllipseOutlinePoints(
                    element.width ?? 0,
                    element.height ?? 0
                  );
                  const ellipseSloppyLayers = createSloppyStrokeLayers(
                    ellipseOutlinePoints,
                    {
                      sloppiness: element.sloppiness,
                      strokeWidth: element.strokeWidth,
                      seed: `${element.id}:ellipse`,
                      closed: true,
                    }
                  );
                  const ellipseCenterX = element.x + (element.width ?? 0) / 2;
                  const ellipseCenterY = element.y + (element.height ?? 0) / 2;
                  return (
                    <Fragment key={element.id}>
                      <Ellipse
                        key={element.id}
                        id={element.id}
                        x={ellipseCenterX}
                        y={ellipseCenterY}
                        radiusX={Math.abs((element.width ?? 0) / 2)}
                        radiusY={Math.abs((element.height ?? 0) / 2)}
                        stroke={getColorWithOpacity(
                          element.strokeColor,
                          element.strokeOpacity,
                        )}
                        strokeWidth={element.strokeWidth}
                        dash={getStrokeDash(element.strokeStyle)}
                        fill={getColorWithOpacity(
                          element.fillColor,
                          element.fillOpacity
                        )}
                        opacity={element.opacity}
                        rotation={element.rotation}
                        strokeEnabled={element.sloppiness === "smooth"}
                        hitStrokeWidth={Math.max(12, element.strokeWidth)}
                        {...highlightProps}
                        {...interactionProps}
                      />
                      {ellipseSloppyLayers.map((layer, index) => (
                        <Line
                          key={`${element.id}-sloppy-ellipse-${index}`}
                          x={ellipseCenterX}
                          y={ellipseCenterY}
                          points={layer.points}
                          stroke={getColorWithOpacity(
                            element.strokeColor,
                            element.strokeOpacity,
                          )}
                          strokeWidth={layer.strokeWidth}
                          dash={getStrokeDash(element.strokeStyle)}
                          opacity={element.opacity * layer.opacity}
                          rotation={element.rotation}
                          closed
                          lineJoin="round"
                          listening={false}
                          {...highlightProps}
                        />
                      ))}
                    </Fragment>
                  );
                } else if (element.type === "line") {
                  const { points: linePoints, bezier } = getArrowRenderConfig(
                    element.points,
                    element.arrowStyle
                  );
                  const lineOverlayPoints = bezier
                    ? sampleCurvePoints(linePoints)
                    : linePoints;
                  const lineSloppyLayers = createSloppyStrokeLayers(
                    lineOverlayPoints,
                    {
                      sloppiness: element.sloppiness,
                      strokeWidth: element.strokeWidth,
                      seed: `${element.id}:line`,
                    }
                  );
                  const interactionOpacity =
                    element.sloppiness === "smooth" ? element.opacity : 0.001;
                  return (
                    <Fragment key={element.id}>
                      <Line
                        key={`${element.id}-interaction`}
                        id={element.id}
                        elementId={element.id}
                        x={element.x}
                        y={element.y}
<<<<<<< HEAD
                        points={element.points}
                        stroke={getColorWithOpacity(
                          element.strokeColor,
                          element.strokeOpacity,
                        )}
=======
                        points={linePoints}
                        stroke={element.strokeColor}
>>>>>>> b99fe364
                        strokeWidth={element.strokeWidth}
                        dash={getStrokeDash(element.strokeStyle)}
                        opacity={interactionOpacity}
                        lineCap="round"
                        lineJoin="round"
                        bezier={bezier}
                        tension={bezier ? 0.4 : 0}
                        hitStrokeWidth={Math.max(12, element.strokeWidth)}
                        {...interactionProps}
                      />
                      <Line
                        key={`${element.id}-visible`}
                        elementId={element.id}
                        x={element.x}
                        y={element.y}
<<<<<<< HEAD
                        points={element.points}
                        stroke={getColorWithOpacity(
                          element.strokeColor,
                          element.strokeOpacity,
                        )}
=======
                        points={linePoints}
                        stroke={element.strokeColor}
>>>>>>> b99fe364
                        strokeWidth={element.strokeWidth}
                        dash={getStrokeDash(element.strokeStyle)}
                        opacity={element.opacity}
                        lineCap="round"
                        lineJoin="round"
                        bezier={bezier}
                        tension={bezier ? 0.4 : 0}
                        strokeEnabled={element.sloppiness === "smooth"}
                        listening={false}
                        {...highlightProps}
                      />
                      {lineSloppyLayers.map((layer, index) => (
                        <Line
                          key={`${element.id}-sloppy-line-${index}`}
                          elementId={element.id}
                          x={element.x}
                          y={element.y}
                          points={layer.points}
                          stroke={getColorWithOpacity(
                            element.strokeColor,
                            element.strokeOpacity,
                          )}
                          strokeWidth={layer.strokeWidth}
                          dash={getStrokeDash(element.strokeStyle)}
                          opacity={element.opacity * layer.opacity}
                          lineCap="round"
                          lineJoin="round"
                          listening={false}
                          {...highlightProps}
                        />
                      ))}
                    </Fragment>
                  );
                } else if (element.type === "arrow") {
                  const pointerAtBeginning =
                    element.arrowType === "arrow-start" ||
                    element.arrowType === "arrow-both";
                  const pointerAtEnding =
                    element.arrowType === "arrow-end" ||
                    element.arrowType === "arrow-both";
                  const { points: arrowPoints, bezier } = getArrowRenderConfig(
                    element.points,
                    element.arrowStyle
                  );
                  const arrowOverlayPoints = bezier
                    ? sampleCurvePoints(arrowPoints)
                    : arrowPoints;
                  const arrowSloppyLayers = createSloppyStrokeLayers(
                    arrowOverlayPoints,
                    {
                      sloppiness: element.sloppiness,
                      strokeWidth: element.strokeWidth,
                      seed: `${element.id}:arrow`,
                    }
                  );
                  const [primaryArrowLayer, ...extraArrowLayers] =
                    arrowSloppyLayers;
                  const interactionOpacity =
                    element.sloppiness === "smooth" ? element.opacity : 0.001;
                  return (
                    <Fragment key={element.id}>
                      <Arrow
                        key={`${element.id}-interaction`}
                        id={element.id}
                        elementId={element.id}
                        x={element.x}
                        y={element.y}
                        points={arrowPoints}
                        stroke={getColorWithOpacity(
                          element.strokeColor,
                          element.strokeOpacity,
                        )}
                        strokeWidth={element.strokeWidth}
                        dash={getStrokeDash(element.strokeStyle)}
                        opacity={interactionOpacity}
                        pointerLength={12}
                        pointerWidth={12}
                        pointerAtBeginning={pointerAtBeginning}
                        pointerAtEnding={pointerAtEnding}
                        bezier={bezier}
                        tension={bezier ? 0.4 : 0}
                        hitStrokeWidth={Math.max(12, element.strokeWidth)}
                        {...interactionProps}
                      />
                      <Arrow
                        key={element.id}
                        elementId={element.id}
                        x={element.x}
                        y={element.y}
                        points={arrowPoints}
                        stroke={getColorWithOpacity(
                          element.strokeColor,
                          element.strokeOpacity,
                        )}
                        strokeWidth={element.strokeWidth}
                        dash={getStrokeDash(element.strokeStyle)}
                        opacity={element.opacity}
                        pointerLength={12}
                        pointerWidth={12}
                        pointerAtBeginning={pointerAtBeginning}
                        pointerAtEnding={pointerAtEnding}
                        bezier={bezier}
                        tension={bezier ? 0.4 : 0}
                        strokeEnabled={element.sloppiness === "smooth"}
                        listening={false}
                        {...highlightProps}
                      />
                      {primaryArrowLayer && (
                        <Arrow
                          key={`${element.id}-sloppy-arrow-primary`}
                          elementId={element.id}
                          x={element.x}
                          y={element.y}
                          points={primaryArrowLayer.points}
                          stroke={getColorWithOpacity(
                            element.strokeColor,
                            element.strokeOpacity,
                          )}
                          strokeWidth={primaryArrowLayer.strokeWidth}
                          dash={getStrokeDash(element.strokeStyle)}
                          opacity={element.opacity * primaryArrowLayer.opacity}
                          pointerLength={12}
                          pointerWidth={12}
                          pointerAtBeginning={pointerAtBeginning}
                          pointerAtEnding={pointerAtEnding}
                          bezier={false}
                          tension={0}
                          listening={false}
                          {...highlightProps}
                        />
                      )}
                      {extraArrowLayers.map((layer, index) => (
                        <Line
                          key={`${element.id}-sloppy-arrow-extra-${index}`}
                          elementId={element.id}
                          x={element.x}
                          y={element.y}
                          points={layer.points}
                          stroke={getColorWithOpacity(
                            element.strokeColor,
                            element.strokeOpacity,
                          )}
                          strokeWidth={layer.strokeWidth}
                          dash={getStrokeDash(element.strokeStyle)}
                          opacity={element.opacity * layer.opacity}
                          lineCap="round"
                          lineJoin="round"
                          listening={false}
                          {...highlightProps}
                        />
                      ))}
                    </Fragment>
                  );
                } else if (element.type === "pen") {
                  const hasBackground =
                    element.penBackground &&
                    element.penBackground !== "transparent";
                  const backgroundOpacity = element.opacity * 0.4 + 0.2;
                  const lineTension = PEN_TENSION;
                  return (
                    <Fragment key={element.id}>
                      <Line
                        key={`${element.id}-interaction`}
                        id={element.id}
                        elementId={element.id}
                        x={element.x}
                        y={element.y}
                        points={element.points}
                        stroke={getColorWithOpacity(
                          element.strokeColor,
                          element.strokeOpacity,
                        )}
                        strokeWidth={element.strokeWidth}
                        opacity={element.opacity}
                        lineCap="round"
                        lineJoin="round"
                        tension={lineTension}
                        hitStrokeWidth={Math.max(12, element.strokeWidth)}
                        {...interactionProps}
                      />
                      {hasBackground && (
                        <Line
                          key={`${element.id}-background`}
                          id={`${element.id}-background`}
                          elementId={element.id}
                          x={element.x}
                          y={element.y}
                          points={element.points}
                          stroke={element.penBackground}
                          strokeWidth={element.strokeWidth + 12}
                          opacity={Math.min(1, backgroundOpacity)}
                          lineCap="round"
                          lineJoin="round"
                          tension={lineTension}
                          listening={false}
                          {...highlightProps}
                        />
                      )}
                    </Fragment>
                  );
                } else if (element.type === "text") {
                  if (isEditingElement) {
                    return null;
                  }
                  const elementFontSize = element.fontSize ?? textFontSize;
                  const lineHeightRatio = elementFontSize
                    ? getLineHeight(elementFontSize) / elementFontSize
                    : 1.4;
                  return (
                    <KonvaText
                      key={element.id}
                      id={element.id}
                      x={element.x}
                      y={element.y}
                      text={element.text || ""}
                      fontSize={elementFontSize}
                      fontFamily={getFontFamilyCss(element.fontFamily)}
                      lineHeight={lineHeightRatio}
                      align={(element.textAlign as TextAlignment) ?? "left"}
                      fill={getColorWithOpacity(
                        element.strokeColor,
                        element.strokeOpacity,
                      )}
                      opacity={element.opacity}
                      width={element.width}
                      {...highlightProps}
                      {...interactionProps}
                    />
                  );
                } else if (element.type === "image") {
                  return (
                    <ImageElement
                      key={element.id}
                      element={element}
                      highlight={highlightProps}
                      interaction={interactionProps}
                    />
                  );
                } else if (element.type === "file") {
                  return (
                    <FileElement
                      key={element.id}
                      element={element}
                      highlight={highlightProps}
                      interaction={interactionProps}
                    />
                  );
                }
                return null;
              })}

              {selectionRect &&
                (() => {
                  const bounds = normalizeRectBounds(
                    selectionRect.x,
                    selectionRect.y,
                    selectionRect.width,
                    selectionRect.height
                  );
                  const width = bounds.maxX - bounds.minX;
                  const height = bounds.maxY - bounds.minY;
                  if (width === 0 && height === 0) {
                    return null;
                  }
                  const strokeWidth = Math.max(1 / safeZoom, 0.5);
                  return (
                    <Rect
                      x={bounds.minX}
                      y={bounds.minY}
                      width={width}
                      height={height}
                      stroke="#0ea5e9"
                      strokeWidth={strokeWidth}
                      dash={[4 / safeZoom, 4 / safeZoom]}
                      fill="rgba(14, 165, 233, 0.12)"
                      listening={false}
                    />
                  );
                })()}

              {activeTool === "select" &&
                selectedIds.length > 1 &&
                (() => {
                  if (!selectionBounds) {
                    return null;
                  }
                  const bounds = selectionBounds as Bounds;
                  const width = bounds.maxX - bounds.minX;
                  const height = bounds.maxY - bounds.minY;
                  if (width === 0 && height === 0) {
                    return null;
                  }
                  return (
                    <Rect
                      id={SELECTION_GROUP_ID}
                      x={bounds.minX}
                      y={bounds.minY}
                      width={Math.max(width, 1)}
                      height={Math.max(height, 1)}
                      fill="rgba(14, 165, 233, 0.0001)"
                      draggable
                      onDragStart={handleSelectionGroupDragStart}
                      onDragMove={handleSelectionGroupDragMove}
                      onDragEnd={handleSelectionGroupDragEnd}
                    />
                  );
                })()}

              <Transformer
                ref={transformerRef}
                rotateEnabled={false}
                anchorSize={8}
                anchorFill="#f8fafc"
                anchorStroke="#0ea5e9"
                anchorCornerRadius={3}
                borderStroke="#0ea5e9"
                borderStrokeWidth={1}
                ignoreStroke
              />

              {curveHandleElements.map((element) => {
                const curvePoints = ensureCurvePoints(element.points);
                if (curvePoints.length < 6) {
                  return null;
                }

                const handles = [
                  {
                    x: element.x + (curvePoints[0] ?? 0),
                    y: element.y + (curvePoints[1] ?? 0),
                  },
                  {
                    x: element.x + (curvePoints[2] ?? 0),
                    y: element.y + (curvePoints[3] ?? 0),
                  },
                  {
                    x: element.x + (curvePoints[4] ?? 0),
                    y: element.y + (curvePoints[5] ?? 0),
                  },
                ];

                const handleRadius = 8 / safeZoom;
                const handleStrokeWidth = Math.max(1, 2 / safeZoom);
                const connectorPoints = handles.flatMap((point) => [
                  point.x,
                  point.y,
                ]);

                return (
                  <Fragment key={`${element.id}-curve-handles`}>
                    <Line
                      points={connectorPoints}
                      stroke="#0ea5e9"
                      strokeWidth={handleStrokeWidth}
                      dash={[12 / safeZoom, 12 / safeZoom]}
                      opacity={0.4}
                      lineCap="round"
                      lineJoin="round"
                      listening={false}
                    />
                    {handles.map((handle, index) => (
                      <Circle
                        key={`${element.id}-curve-handle-${index}`}
                        x={handle.x}
                        y={handle.y}
                        radius={handleRadius}
                        fill="#f8fafc"
                        stroke="#0ea5e9"
                        strokeWidth={handleStrokeWidth}
                        draggable
                        dragOnTop
                        onMouseDown={(event) => {
                          event.cancelBubble = true;
                        }}
                        onDragStart={(event) => {
                          event.cancelBubble = true;
                        }}
                        onDragMove={(event) =>
                          handleCurveHandleDragMove(event, element, index)
                        }
                        onDragEnd={(event) =>
                          handleCurveHandleDragEnd(event, element, index)
                        }
                      />
                    ))}
                  </Fragment>
                );
              })}

              {/* Render current drawing shape */}
              {currentShape && (
                <>
                  {currentShape.type === "rectangle" &&
                    (() => {
                      const safeCornerRadius = getSafeCornerRadius(
                        currentShape.width,
                        currentShape.height,
                        currentShape.cornerRadius
                      );
                      const outlinePoints = getRectangleOutlinePoints(
                        currentShape.width ?? 0,
                        currentShape.height ?? 0,
                        safeCornerRadius
                      );
                      const layers = createSloppyStrokeLayers(outlinePoints, {
                        sloppiness: currentShape.sloppiness,
                        strokeWidth: currentShape.strokeWidth,
                        seed: `${currentShape.id}-preview-rect`,
                        closed: true,
                      });
                      return (
                        <>
                          <Rect
                            x={currentShape.x}
                            y={currentShape.y}
                            width={currentShape.width}
                            height={currentShape.height}
                            stroke={getColorWithOpacity(
                              currentShape.strokeColor,
                              currentShape.strokeOpacity,
                            )}
                            strokeWidth={currentShape.strokeWidth}
                            dash={getStrokeDash(currentShape.strokeStyle)}
                            fill={getColorWithOpacity(
                              currentShape.fillColor,
                              currentShape.fillOpacity
                            )}
                            opacity={currentShape.opacity * 0.7}
                            cornerRadius={safeCornerRadius}
                            strokeEnabled={currentShape.sloppiness === "smooth"}
                            hitStrokeWidth={Math.max(
                              12,
                              currentShape.strokeWidth
                            )}
                          />
                          {layers.map((layer, index) => (
                            <Line
                              key={`${currentShape.id}-preview-rect-${index}`}
                              x={currentShape.x}
                              y={currentShape.y}
                              points={layer.points}
                              stroke={getColorWithOpacity(
                                currentShape.strokeColor,
                                currentShape.strokeOpacity,
                              )}
                              strokeWidth={layer.strokeWidth}
                              dash={getStrokeDash(currentShape.strokeStyle)}
                              opacity={
                                currentShape.opacity * 0.7 * layer.opacity
                              }
                              lineCap="round"
                              lineJoin="round"
                              closed
                              listening={false}
                            />
                          ))}
                        </>
                      );
                    })()}
                  {currentShape.type === "diamond" &&
                    (() => {
                      const diamond = getDiamondShape(
                        currentShape.x,
                        currentShape.y,
                        currentShape.width ?? 0,
                        currentShape.height ?? 0
                      );
                      const layers = createSloppyStrokeLayers(diamond.points, {
                        sloppiness: currentShape.sloppiness,
                        strokeWidth: currentShape.strokeWidth,
                        seed: `${currentShape.id}-preview-diamond`,
                        closed: true,
                      });
                      return (
                        <>
                          <Line
                            x={diamond.x}
                            y={diamond.y}
                            points={diamond.points}
                            stroke={getColorWithOpacity(
                              currentShape.strokeColor,
                              currentShape.strokeOpacity,
                            )}
                            strokeWidth={currentShape.strokeWidth}
                            dash={getStrokeDash(currentShape.strokeStyle)}
                            fill={getColorWithOpacity(
                              currentShape.fillColor,
                              currentShape.fillOpacity
                            )}
                            opacity={currentShape.opacity * 0.7}
                            closed
                            lineJoin="round"
                            strokeEnabled={currentShape.sloppiness === "smooth"}
                            hitStrokeWidth={Math.max(
                              12,
                              currentShape.strokeWidth
                            )}
                          />
                          {layers.map((layer, index) => (
                            <Line
                              key={`${currentShape.id}-preview-diamond-${index}`}
                              x={diamond.x}
                              y={diamond.y}
                              points={layer.points}
                              stroke={getColorWithOpacity(
                                currentShape.strokeColor,
                                currentShape.strokeOpacity,
                              )}
                              strokeWidth={layer.strokeWidth}
                              dash={getStrokeDash(currentShape.strokeStyle)}
                              opacity={
                                currentShape.opacity * 0.7 * layer.opacity
                              }
                              closed
                              lineJoin="round"
                              listening={false}
                            />
                          ))}
                        </>
                      );
                    })()}
                  {currentShape.type === "ellipse" &&
                    (() => {
                      const outline = getEllipseOutlinePoints(
                        currentShape.width ?? 0,
                        currentShape.height ?? 0
                      );
                      const layers = createSloppyStrokeLayers(outline, {
                        sloppiness: currentShape.sloppiness,
                        strokeWidth: currentShape.strokeWidth,
                        seed: `${currentShape.id}-preview-ellipse`,
                        closed: true,
                      });
                      const centerX =
                        currentShape.x + (currentShape.width ?? 0) / 2;
                      const centerY =
                        currentShape.y + (currentShape.height ?? 0) / 2;
                      return (
                        <>
                          <Ellipse
                            x={centerX}
                            y={centerY}
                            radiusX={Math.abs((currentShape.width ?? 0) / 2)}
                            radiusY={Math.abs((currentShape.height ?? 0) / 2)}
                            stroke={getColorWithOpacity(
                              currentShape.strokeColor,
                              currentShape.strokeOpacity,
                            )}
                            strokeWidth={currentShape.strokeWidth}
                            dash={getStrokeDash(currentShape.strokeStyle)}
                            fill={getColorWithOpacity(
                              currentShape.fillColor,
                              currentShape.fillOpacity
                            )}
                            opacity={currentShape.opacity * 0.7}
                            strokeEnabled={currentShape.sloppiness === "smooth"}
                            hitStrokeWidth={Math.max(
                              12,
                              currentShape.strokeWidth
                            )}
                          />
                          {layers.map((layer, index) => (
                            <Line
                              key={`${currentShape.id}-preview-ellipse-${index}`}
                              x={centerX}
                              y={centerY}
                              points={layer.points}
                              stroke={getColorWithOpacity(
                                currentShape.strokeColor,
                                currentShape.strokeOpacity,
                              )}
                              strokeWidth={layer.strokeWidth}
                              dash={getStrokeDash(currentShape.strokeStyle)}
                              opacity={
                                currentShape.opacity * 0.7 * layer.opacity
                              }
                              closed
                              lineJoin="round"
                              listening={false}
                            />
                          ))}
                        </>
                      );
                    })()}
                  {currentShape.type === "line" &&
                    (() => {
                      const { points: linePoints, bezier } = getArrowRenderConfig(
                        currentShape.points,
                        currentShape.arrowStyle
                      );
                      const overlayPoints = bezier
                        ? sampleCurvePoints(linePoints)
                        : linePoints;
                      const layers = createSloppyStrokeLayers(overlayPoints, {
                        sloppiness: currentShape.sloppiness,
                        strokeWidth: currentShape.strokeWidth,
                        seed: `${currentShape.id}-preview-line`,
                      });
                      return (
                        <>
                          <Line
                            x={currentShape.x}
                            y={currentShape.y}
<<<<<<< HEAD
                            points={currentShape.points}
                            stroke={getColorWithOpacity(
                              currentShape.strokeColor,
                              currentShape.strokeOpacity,
                            )}
=======
                            points={linePoints}
                            stroke={currentShape.strokeColor}
>>>>>>> b99fe364
                            strokeWidth={currentShape.strokeWidth}
                            dash={getStrokeDash(currentShape.strokeStyle)}
                            opacity={currentShape.opacity * 0.7}
                            lineCap="round"
                            lineJoin="round"
                            bezier={bezier}
                            tension={bezier ? 0.4 : 0}
                            strokeEnabled={currentShape.sloppiness === "smooth"}
                            hitStrokeWidth={Math.max(
                              12,
                              currentShape.strokeWidth
                            )}
                          />
                          {layers.map((layer, index) => (
                            <Line
                              key={`${currentShape.id}-preview-line-${index}`}
                              x={currentShape.x}
                              y={currentShape.y}
                              points={layer.points}
                              stroke={getColorWithOpacity(
                                currentShape.strokeColor,
                                currentShape.strokeOpacity,
                              )}
                              strokeWidth={layer.strokeWidth}
                              dash={getStrokeDash(currentShape.strokeStyle)}
                              opacity={
                                currentShape.opacity * 0.7 * layer.opacity
                              }
                              lineCap="round"
                              lineJoin="round"
                              listening={false}
                            />
                          ))}
                        </>
                      );
                    })()}
                  {currentShape.type === "arrow" &&
                    (() => {
                      const { points: arrowPoints, bezier } =
                        getArrowRenderConfig(
                          currentShape.points,
                          currentShape.arrowStyle
                        );
                      const pointerAtBeginning =
                        currentShape.arrowType === "arrow-start" ||
                        currentShape.arrowType === "arrow-both";
                      const pointerAtEnding =
                        currentShape.arrowType === "arrow-end" ||
                        currentShape.arrowType === "arrow-both";
                      const overlayPoints = bezier
                        ? sampleCurvePoints(arrowPoints)
                        : arrowPoints;
                      const layers = createSloppyStrokeLayers(overlayPoints, {
                        sloppiness: currentShape.sloppiness,
                        strokeWidth: currentShape.strokeWidth,
                        seed: `${currentShape.id}-preview-arrow`,
                      });
                      const [primaryLayer, ...extraLayers] = layers;
                      return (
                        <>
                          <Arrow
                            x={currentShape.x}
                            y={currentShape.y}
                            points={arrowPoints}
                            stroke={getColorWithOpacity(
                              currentShape.strokeColor,
                              currentShape.strokeOpacity,
                            )}
                            strokeWidth={currentShape.strokeWidth}
                            dash={getStrokeDash(currentShape.strokeStyle)}
                            opacity={currentShape.opacity * 0.7}
                            pointerLength={12}
                            pointerWidth={12}
                            pointerAtBeginning={pointerAtBeginning}
                            pointerAtEnding={pointerAtEnding}
                            bezier={bezier}
                            tension={bezier ? 0.4 : 0}
                            strokeEnabled={currentShape.sloppiness === "smooth"}
                            hitStrokeWidth={Math.max(
                              12,
                              currentShape.strokeWidth
                            )}
                          />
                          {primaryLayer && (
                            <Arrow
                              key={`${currentShape.id}-preview-arrow-primary`}
                              x={currentShape.x}
                              y={currentShape.y}
                              points={primaryLayer.points}
                              stroke={getColorWithOpacity(
                                currentShape.strokeColor,
                                currentShape.strokeOpacity,
                              )}
                              strokeWidth={primaryLayer.strokeWidth}
                              dash={getStrokeDash(currentShape.strokeStyle)}
                              opacity={
                                currentShape.opacity *
                                0.7 *
                                primaryLayer.opacity
                              }
                              pointerLength={12}
                              pointerWidth={12}
                              pointerAtBeginning={pointerAtBeginning}
                              pointerAtEnding={pointerAtEnding}
                              bezier={false}
                              tension={0}
                              listening={false}
                            />
                          )}
                          {extraLayers.map((layer, index) => (
                            <Line
                              key={`${currentShape.id}-preview-arrow-${index}`}
                              x={currentShape.x}
                              y={currentShape.y}
                              points={layer.points}
                              stroke={getColorWithOpacity(
                                currentShape.strokeColor,
                                currentShape.strokeOpacity,
                              )}
                              strokeWidth={layer.strokeWidth}
                              dash={getStrokeDash(currentShape.strokeStyle)}
                              opacity={
                                currentShape.opacity * 0.7 * layer.opacity
                              }
                              lineCap="round"
                              lineJoin="round"
                              listening={false}
                            />
                          ))}
                        </>
                      );
                    })()}
                  {currentShape.type === "pen" &&
                    (() => {
                      const hasBackground =
                        currentShape.penBackground &&
                        currentShape.penBackground !== "transparent";
                      const backgroundOpacity =
                        currentShape.opacity * 0.4 + 0.2;
                      const lineTension = PEN_TENSION;
                      return (
                        <>
                          {hasBackground && (
                            <Line
                              x={currentShape.x}
                              y={currentShape.y}
                              points={currentShape.points}
                              stroke={currentShape.penBackground}
                              strokeWidth={currentShape.strokeWidth + 12}
                              opacity={Math.min(1, backgroundOpacity)}
                              lineCap="round"
                              lineJoin="round"
                              tension={lineTension}
                              listening={false}
                            />
                          )}
                          <Line
                            x={currentShape.x}
                            y={currentShape.y}
                            points={currentShape.points}
                            stroke={getColorWithOpacity(
                              currentShape.strokeColor,
                              currentShape.strokeOpacity,
                            )}
                            strokeWidth={currentShape.strokeWidth}
                            opacity={currentShape.opacity * 0.7}
                            lineCap="round"
                            lineJoin="round"
                            tension={lineTension}
                            hitStrokeWidth={Math.max(
                              12,
                              currentShape.strokeWidth
                            )}
                          />
                        </>
                      );
                    })()}
                </>
              )}

              {/* Render cursors */}
              {users.map((user) => (
                <UserCursor key={user.id} user={user} pan={pan} zoom={zoom} />
              ))}
            </Layer>
          </Stage>

          {miniMapContent &&
            (miniMapContainer ? (
              createPortal(miniMapContent, miniMapContainer)
            ) : (
              <div className="pointer-events-none absolute bottom-6 left-6 z-30 w-max max-w-[200px] sm:max-w-[240px] [&>*]:pointer-events-auto">
                {miniMapContent}
              </div>
            ))}
        </div>
      </ContextMenuTrigger>
      <ContextMenuContent>
        <ContextMenuItem
          onSelect={() => {
            handleCanvasBackgroundChange("none");
          }}
        >
          No grid
          {canvasBackground === "none" ? (
            <CheckIcon aria-hidden className="ml-auto size-4" />
          ) : null}
        </ContextMenuItem>
        <ContextMenuItem
          onSelect={() => {
            handleCanvasBackgroundChange("simple");
          }}
        >
          Simple grid
          {canvasBackground === "simple" ? (
            <CheckIcon aria-hidden className="ml-auto size-4" />
          ) : null}
        </ContextMenuItem>
        <ContextMenuItem
          onSelect={() => {
            handleCanvasBackgroundChange("technical");
          }}
        >
          Technical grid
          {canvasBackground === "technical" ? (
            <CheckIcon aria-hidden className="ml-auto size-4" />
          ) : null}
        </ContextMenuItem>
        <ContextMenuSeparator />
        <ContextMenuItem
          disabled={!clipboardReadSupported}
          onSelect={() => {
            void handlePasteAction();
          }}
        >
          Paste
          <ContextMenuShortcut>Ctrl+V</ContextMenuShortcut>
        </ContextMenuItem>
        <ContextMenuSeparator />
        {/* QW-3: Z-Index Context Menu Items */}
        <ContextMenuItem
          disabled={selectedIds.length === 0}
          onSelect={() => {
            bringToFront();
          }}
        >
          Bring to Front
          <ContextMenuShortcut>Ctrl+Shift+]</ContextMenuShortcut>
        </ContextMenuItem>
        <ContextMenuItem
          disabled={selectedIds.length === 0}
          onSelect={() => {
            bringForward();
          }}
        >
          Bring Forward
          <ContextMenuShortcut>Ctrl+]</ContextMenuShortcut>
        </ContextMenuItem>
        <ContextMenuItem
          disabled={selectedIds.length === 0}
          onSelect={() => {
            sendBackward();
          }}
        >
          Send Backward
          <ContextMenuShortcut>Ctrl+[</ContextMenuShortcut>
        </ContextMenuItem>
        <ContextMenuItem
          disabled={selectedIds.length === 0}
          onSelect={() => {
            sendToBack();
          }}
        >
          Send to Back
          <ContextMenuShortcut>Ctrl+Shift+[</ContextMenuShortcut>
        </ContextMenuItem>
        <ContextMenuSeparator />
        <ContextMenuItem
          disabled={!clipboardWriteSupported}
          onSelect={() => {
            void handleCopyAsPng();
          }}
        >
          Copy to clipboard as PNG
          <ContextMenuShortcut>Shift+Alt+C</ContextMenuShortcut>
        </ContextMenuItem>
        <ContextMenuItem
          disabled={!clipboardWriteSupported}
          onSelect={() => {
            void handleCopyAsSvg();
          }}
        >
          Copy to clipboard as SVG
        </ContextMenuItem>
        <ContextMenuSeparator />
        <ContextMenuItem onSelect={handleSelectAll}>
          Select all
          <ContextMenuShortcut>Ctrl+A</ContextMenuShortcut>
        </ContextMenuItem>
      </ContextMenuContent>
    </ContextMenu>
  );
};<|MERGE_RESOLUTION|>--- conflicted
+++ resolved
@@ -2583,16 +2583,11 @@
                         elementId={element.id}
                         x={element.x}
                         y={element.y}
-<<<<<<< HEAD
                         points={element.points}
                         stroke={getColorWithOpacity(
                           element.strokeColor,
                           element.strokeOpacity,
                         )}
-=======
-                        points={linePoints}
-                        stroke={element.strokeColor}
->>>>>>> b99fe364
                         strokeWidth={element.strokeWidth}
                         dash={getStrokeDash(element.strokeStyle)}
                         opacity={interactionOpacity}
@@ -2608,16 +2603,11 @@
                         elementId={element.id}
                         x={element.x}
                         y={element.y}
-<<<<<<< HEAD
                         points={element.points}
                         stroke={getColorWithOpacity(
                           element.strokeColor,
                           element.strokeOpacity,
                         )}
-=======
-                        points={linePoints}
-                        stroke={element.strokeColor}
->>>>>>> b99fe364
                         strokeWidth={element.strokeWidth}
                         dash={getStrokeDash(element.strokeStyle)}
                         opacity={element.opacity}
@@ -3221,16 +3211,11 @@
                           <Line
                             x={currentShape.x}
                             y={currentShape.y}
-<<<<<<< HEAD
                             points={currentShape.points}
                             stroke={getColorWithOpacity(
                               currentShape.strokeColor,
                               currentShape.strokeOpacity,
                             )}
-=======
-                            points={linePoints}
-                            stroke={currentShape.strokeColor}
->>>>>>> b99fe364
                             strokeWidth={currentShape.strokeWidth}
                             dash={getStrokeDash(currentShape.strokeStyle)}
                             opacity={currentShape.opacity * 0.7}
