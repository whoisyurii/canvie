--- conflicted
+++ resolved
@@ -59,10 +59,7 @@
   const containerRef = useRef<HTMLDivElement>(null);
   const stageRef = useRef<Konva.Stage>(null);
   const transformerRef = useRef<Konva.Transformer>(null);
-<<<<<<< HEAD
-=======
   const stageSize = useStageSize(containerRef);
->>>>>>> df511699
   const marqueeSelectionRef = useRef<MarqueeSelectionState | null>(null);
   const selectionDragStateRef = useRef<SelectionDragState | null>(null);
   const lastErasedIdRef = useRef<string | null>(null);
@@ -77,13 +74,6 @@
   const isDrawingRef = useRef(false);
   const [isPanning, setIsPanning] = useState(false);
   const [isMiddleMousePanning, setIsMiddleMousePanning] = useState(false);
-<<<<<<< HEAD
-  const [stageSize, setStageSize] = useState(() => ({
-    width: 0,
-    height: 0,
-  }));
-=======
->>>>>>> df511699
   const [selectionRect, setSelectionRect] = useState<SelectionRect | null>(
     null
   );
