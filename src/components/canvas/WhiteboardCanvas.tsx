--- conflicted
+++ resolved
@@ -3268,555 +3268,7 @@
                 );
               })}
 
-<<<<<<< HEAD
               <CurrentShapePreview currentShape={currentShape} />
-=======
-              {/* Render current drawing shape */}
-              {currentShape && (
-                <>
-                  {currentShape.type === "rectangle" &&
-                    (() => {
-                      const safeCornerRadius = getSafeCornerRadius(
-                        currentShape.width,
-                        currentShape.height,
-                        currentShape.cornerRadius
-                      );
-                      const outlinePoints = getRectangleOutlinePoints(
-                        currentShape.width ?? 0,
-                        currentShape.height ?? 0,
-                        safeCornerRadius
-                      );
-                      const layers = createSloppyStrokeLayers(outlinePoints, {
-                        sloppiness: currentShape.sloppiness,
-                        strokeWidth: currentShape.strokeWidth,
-                        seed: `${currentShape.id}-preview-rect`,
-                        closed: true,
-                      });
-                      return (
-                        <>
-                          <Rect
-                            x={currentShape.x}
-                            y={currentShape.y}
-                            width={currentShape.width}
-                            height={currentShape.height}
-                            stroke={getColorWithOpacity(
-                              currentShape.strokeColor,
-                              currentShape.strokeOpacity,
-                            )}
-                            strokeWidth={currentShape.strokeWidth}
-                            dash={getStrokeDash(currentShape.strokeStyle)}
-                            fill={getColorWithOpacity(
-                              currentShape.fillColor,
-                              currentShape.fillOpacity
-                            )}
-                            opacity={currentShape.opacity * 0.7}
-                            cornerRadius={safeCornerRadius}
-                            strokeEnabled={currentShape.sloppiness === "smooth"}
-                            hitStrokeWidth={Math.max(
-                              12,
-                              currentShape.strokeWidth
-                            )}
-                          />
-                          {layers.map((layer, index) => (
-                            <Line
-                              key={`${currentShape.id}-preview-rect-${index}`}
-                              x={currentShape.x}
-                              y={currentShape.y}
-                              points={layer.points}
-                              stroke={getColorWithOpacity(
-                                currentShape.strokeColor,
-                                currentShape.strokeOpacity,
-                              )}
-                              strokeWidth={layer.strokeWidth}
-                              dash={getStrokeDash(currentShape.strokeStyle)}
-                              opacity={
-                                currentShape.opacity * 0.7 * layer.opacity
-                              }
-                              lineCap="round"
-                              lineJoin="round"
-                              closed
-                              listening={false}
-                            />
-                          ))}
-                        </>
-                      );
-                    })()}
-                  {currentShape.type === "diamond" &&
-                    (() => {
-                      const diamond = getDiamondShape(
-                        currentShape.x,
-                        currentShape.y,
-                        currentShape.width ?? 0,
-                        currentShape.height ?? 0
-                      );
-                      const layers = createSloppyStrokeLayers(diamond.points, {
-                        sloppiness: currentShape.sloppiness,
-                        strokeWidth: currentShape.strokeWidth,
-                        seed: `${currentShape.id}-preview-diamond`,
-                        closed: true,
-                      });
-                      return (
-                        <>
-                          <Line
-                            x={diamond.x}
-                            y={diamond.y}
-                            points={diamond.points}
-                            stroke={getColorWithOpacity(
-                              currentShape.strokeColor,
-                              currentShape.strokeOpacity,
-                            )}
-                            strokeWidth={currentShape.strokeWidth}
-                            dash={getStrokeDash(currentShape.strokeStyle)}
-                            fill={getColorWithOpacity(
-                              currentShape.fillColor,
-                              currentShape.fillOpacity
-                            )}
-                            opacity={currentShape.opacity * 0.7}
-                            closed
-                            lineJoin="round"
-                            strokeEnabled={currentShape.sloppiness === "smooth"}
-                            hitStrokeWidth={Math.max(
-                              12,
-                              currentShape.strokeWidth
-                            )}
-                          />
-                          {layers.map((layer, index) => (
-                            <Line
-                              key={`${currentShape.id}-preview-diamond-${index}`}
-                              x={diamond.x}
-                              y={diamond.y}
-                              points={layer.points}
-                              stroke={getColorWithOpacity(
-                                currentShape.strokeColor,
-                                currentShape.strokeOpacity,
-                              )}
-                              strokeWidth={layer.strokeWidth}
-                              dash={getStrokeDash(currentShape.strokeStyle)}
-                              opacity={
-                                currentShape.opacity * 0.7 * layer.opacity
-                              }
-                              closed
-                              lineJoin="round"
-                              listening={false}
-                            />
-                          ))}
-                        </>
-                      );
-                    })()}
-                  {currentShape.type === "ellipse" &&
-                    (() => {
-                      const outline = getEllipseOutlinePoints(
-                        currentShape.width ?? 0,
-                        currentShape.height ?? 0
-                      );
-                      const layers = createSloppyStrokeLayers(outline, {
-                        sloppiness: currentShape.sloppiness,
-                        strokeWidth: currentShape.strokeWidth,
-                        seed: `${currentShape.id}-preview-ellipse`,
-                        closed: true,
-                      });
-                      const centerX =
-                        currentShape.x + (currentShape.width ?? 0) / 2;
-                      const centerY =
-                        currentShape.y + (currentShape.height ?? 0) / 2;
-                      return (
-                        <>
-                          <Ellipse
-                            x={centerX}
-                            y={centerY}
-                            radiusX={Math.abs((currentShape.width ?? 0) / 2)}
-                            radiusY={Math.abs((currentShape.height ?? 0) / 2)}
-                            stroke={getColorWithOpacity(
-                              currentShape.strokeColor,
-                              currentShape.strokeOpacity,
-                            )}
-                            strokeWidth={currentShape.strokeWidth}
-                            dash={getStrokeDash(currentShape.strokeStyle)}
-                            fill={getColorWithOpacity(
-                              currentShape.fillColor,
-                              currentShape.fillOpacity
-                            )}
-                            opacity={currentShape.opacity * 0.7}
-                            strokeEnabled={currentShape.sloppiness === "smooth"}
-                            hitStrokeWidth={Math.max(
-                              12,
-                              currentShape.strokeWidth
-                            )}
-                          />
-                          {layers.map((layer, index) => (
-                            <Line
-                              key={`${currentShape.id}-preview-ellipse-${index}`}
-                              x={centerX}
-                              y={centerY}
-                              points={layer.points}
-                              stroke={getColorWithOpacity(
-                                currentShape.strokeColor,
-                                currentShape.strokeOpacity,
-                              )}
-                              strokeWidth={layer.strokeWidth}
-                              dash={getStrokeDash(currentShape.strokeStyle)}
-                              opacity={
-                                currentShape.opacity * 0.7 * layer.opacity
-                              }
-                              closed
-                              lineJoin="round"
-                              listening={false}
-                            />
-                          ))}
-                        </>
-                      );
-                    })()}
-                  {currentShape.type === "line" &&
-                    (() => {
-                      const { points: linePoints, bezier } = getArrowRenderConfig(
-                        currentShape.points,
-                        currentShape.arrowStyle
-                      );
-                      const overlayPoints = bezier
-                        ? sampleCurvePoints(linePoints)
-                        : linePoints;
-                      const layers = createSloppyStrokeLayers(overlayPoints, {
-                        sloppiness: currentShape.sloppiness,
-                        strokeWidth: currentShape.strokeWidth,
-                        seed: `${currentShape.id}-preview-line`,
-                      });
-                      const hasBackground =
-                        currentShape.penBackground &&
-                        currentShape.penBackground !== "transparent";
-                      const backgroundOpacity =
-                        currentShape.opacity * 0.4 + 0.2;
-                      const baseBackgroundOpacity = Math.min(
-                        1,
-                        backgroundOpacity,
-                      );
-                      const backgroundStrokeWidth =
-                        currentShape.strokeWidth + STROKE_BACKGROUND_PADDING;
-                      const showBaseStroke =
-                        currentShape.sloppiness === "smooth";
-                      return (
-                        <>
-                          {hasBackground && showBaseStroke && (
-                            <Line
-                              x={currentShape.x}
-                              y={currentShape.y}
-                              points={currentShape.points}
-                              stroke={currentShape.penBackground}
-                              strokeWidth={backgroundStrokeWidth}
-                              dash={getStrokeDash(currentShape.strokeStyle)}
-                              opacity={baseBackgroundOpacity}
-                              lineCap="round"
-                              lineJoin="round"
-                              bezier={bezier}
-                              tension={0}
-                              listening={false}
-                            />
-                          )}
-                          <Line
-                            x={currentShape.x}
-                            y={currentShape.y}
-                            points={currentShape.points}
-                            stroke={getColorWithOpacity(
-                              currentShape.strokeColor,
-                              currentShape.strokeOpacity,
-                            )}
-                            strokeWidth={currentShape.strokeWidth}
-                            dash={getStrokeDash(currentShape.strokeStyle)}
-                            opacity={currentShape.opacity * 0.7}
-                            lineCap="round"
-                            lineJoin="round"
-                            bezier={bezier}
-                            tension={0}
-                            strokeEnabled={currentShape.sloppiness === "smooth"}
-                            hitStrokeWidth={Math.max(
-                              12,
-                              currentShape.strokeWidth
-                            )}
-                          />
-                          {layers.map((layer, index) => {
-                            const layerOpacity =
-                              currentShape.opacity * 0.7 * layer.opacity;
-                            const layerBackgroundOpacity = Math.min(
-                              1,
-                              backgroundOpacity * layer.opacity,
-                            );
-                            return (
-                              <Fragment
-                                key={`${currentShape.id}-preview-line-${index}`}
-                              >
-                                {hasBackground && (
-                                  <Line
-                                    x={currentShape.x}
-                                    y={currentShape.y}
-                                    points={layer.points}
-                                    stroke={currentShape.penBackground}
-                                    strokeWidth={
-                                      layer.strokeWidth +
-                                      STROKE_BACKGROUND_PADDING
-                                    }
-                                    dash={getStrokeDash(
-                                      currentShape.strokeStyle,
-                                    )}
-                                    opacity={layerBackgroundOpacity}
-                                    lineCap="round"
-                                    lineJoin="round"
-                                    listening={false}
-                                  />
-                                )}
-                                <Line
-                                  x={currentShape.x}
-                                  y={currentShape.y}
-                                  points={layer.points}
-                                  stroke={getColorWithOpacity(
-                                    currentShape.strokeColor,
-                                    currentShape.strokeOpacity,
-                                  )}
-                                  strokeWidth={layer.strokeWidth}
-                                  dash={getStrokeDash(currentShape.strokeStyle)}
-                                  opacity={layerOpacity}
-                                  lineCap="round"
-                                  lineJoin="round"
-                                  listening={false}
-                                />
-                              </Fragment>
-                            );
-                          })}
-                        </>
-                      );
-                    })()}
-                  {currentShape.type === "arrow" &&
-                    (() => {
-                      const { points: arrowPoints, bezier } =
-                        getArrowRenderConfig(
-                          currentShape.points,
-                          currentShape.arrowStyle
-                        );
-                      const pointerAtBeginning =
-                        currentShape.arrowType === "arrow-start" ||
-                        currentShape.arrowType === "arrow-both";
-                      const pointerAtEnding =
-                        currentShape.arrowType === "arrow-end" ||
-                        currentShape.arrowType === "arrow-both";
-                      const overlayPoints = bezier
-                        ? sampleCurvePoints(arrowPoints)
-                        : arrowPoints;
-                      const layers = createSloppyStrokeLayers(overlayPoints, {
-                        sloppiness: currentShape.sloppiness,
-                        strokeWidth: currentShape.strokeWidth,
-                        seed: `${currentShape.id}-preview-arrow`,
-                      });
-                      const [primaryLayer, ...extraLayers] = layers;
-                      const hasBackground =
-                        currentShape.penBackground &&
-                        currentShape.penBackground !== "transparent";
-                      const backgroundOpacity =
-                        currentShape.opacity * 0.4 + 0.2;
-                      const baseBackgroundOpacity = Math.min(
-                        1,
-                        backgroundOpacity,
-                      );
-                      const backgroundStrokeWidth =
-                        currentShape.strokeWidth + STROKE_BACKGROUND_PADDING;
-                      const pointerBackgroundSize =
-                        12 + STROKE_BACKGROUND_PADDING;
-                      const showBaseStroke =
-                        currentShape.sloppiness === "smooth";
-                      return (
-                        <>
-                          {hasBackground && showBaseStroke && (
-                            <Arrow
-                              x={currentShape.x}
-                              y={currentShape.y}
-                              points={arrowPoints}
-                              stroke={currentShape.penBackground}
-                              strokeWidth={backgroundStrokeWidth}
-                              dash={getStrokeDash(currentShape.strokeStyle)}
-                              opacity={baseBackgroundOpacity}
-                              pointerLength={pointerBackgroundSize}
-                              pointerWidth={pointerBackgroundSize}
-                              pointerAtBeginning={pointerAtBeginning}
-                              pointerAtEnding={pointerAtEnding}
-                              bezier={bezier}
-                              tension={0}
-                              listening={false}
-                            />
-                          )}
-                          <Arrow
-                            x={currentShape.x}
-                            y={currentShape.y}
-                            points={arrowPoints}
-                            stroke={getColorWithOpacity(
-                              currentShape.strokeColor,
-                              currentShape.strokeOpacity,
-                            )}
-                            strokeWidth={currentShape.strokeWidth}
-                            dash={getStrokeDash(currentShape.strokeStyle)}
-                            opacity={currentShape.opacity * 0.7}
-                            pointerLength={12}
-                            pointerWidth={12}
-                            pointerAtBeginning={pointerAtBeginning}
-                            pointerAtEnding={pointerAtEnding}
-                            bezier={bezier}
-                            tension={0}
-                            strokeEnabled={currentShape.sloppiness === "smooth"}
-                            hitStrokeWidth={Math.max(
-                              12,
-                              currentShape.strokeWidth
-                            )}
-                          />
-                          {primaryLayer && (
-                            <Fragment>
-                              {hasBackground && (
-                                <Arrow
-                                  key={`${currentShape.id}-preview-arrow-background`}
-                                  x={currentShape.x}
-                                  y={currentShape.y}
-                                  points={primaryLayer.points}
-                                  stroke={currentShape.penBackground}
-                                  strokeWidth={
-                                    primaryLayer.strokeWidth +
-                                    STROKE_BACKGROUND_PADDING
-                                  }
-                                  dash={getStrokeDash(
-                                    currentShape.strokeStyle,
-                                  )}
-                                  opacity={Math.min(
-                                    1,
-                                    backgroundOpacity * primaryLayer.opacity,
-                                  )}
-                                  pointerLength={pointerBackgroundSize}
-                                  pointerWidth={pointerBackgroundSize}
-                                  pointerAtBeginning={pointerAtBeginning}
-                                  pointerAtEnding={pointerAtEnding}
-                                  bezier={false}
-                                  tension={0}
-                                  listening={false}
-                                />
-                              )}
-                              <Arrow
-                                key={`${currentShape.id}-preview-arrow-primary`}
-                                x={currentShape.x}
-                                y={currentShape.y}
-                                points={primaryLayer.points}
-                                stroke={getColorWithOpacity(
-                                  currentShape.strokeColor,
-                                  currentShape.strokeOpacity,
-                                )}
-                                strokeWidth={primaryLayer.strokeWidth}
-                                dash={getStrokeDash(currentShape.strokeStyle)}
-                                opacity={
-                                  currentShape.opacity *
-                                  0.7 *
-                                  primaryLayer.opacity
-                                }
-                                pointerLength={12}
-                                pointerWidth={12}
-                                pointerAtBeginning={pointerAtBeginning}
-                                pointerAtEnding={pointerAtEnding}
-                                bezier={false}
-                                tension={0}
-                                listening={false}
-                              />
-                            </Fragment>
-                          )}
-                          {extraLayers.map((layer, index) => {
-                            const layerOpacity =
-                              currentShape.opacity * 0.7 * layer.opacity;
-                            const layerBackgroundOpacity = Math.min(
-                              1,
-                              backgroundOpacity * layer.opacity,
-                            );
-                            return (
-                              <Fragment
-                                key={`${currentShape.id}-preview-arrow-${index}`}
-                              >
-                                {hasBackground && (
-                                  <Line
-                                    x={currentShape.x}
-                                    y={currentShape.y}
-                                    points={layer.points}
-                                    stroke={currentShape.penBackground}
-                                    strokeWidth={
-                                      layer.strokeWidth +
-                                      STROKE_BACKGROUND_PADDING
-                                    }
-                                    dash={getStrokeDash(
-                                      currentShape.strokeStyle,
-                                    )}
-                                    opacity={layerBackgroundOpacity}
-                                    lineCap="round"
-                                    lineJoin="round"
-                                    listening={false}
-                                  />
-                                )}
-                                <Line
-                                  x={currentShape.x}
-                                  y={currentShape.y}
-                                  points={layer.points}
-                                  stroke={getColorWithOpacity(
-                                    currentShape.strokeColor,
-                                    currentShape.strokeOpacity,
-                                  )}
-                                  strokeWidth={layer.strokeWidth}
-                                  dash={getStrokeDash(currentShape.strokeStyle)}
-                                  opacity={layerOpacity}
-                                  lineCap="round"
-                                  lineJoin="round"
-                                  listening={false}
-                                />
-                              </Fragment>
-                            );
-                          })}
-                        </>
-                      );
-                    })()}
-                  {currentShape.type === "pen" &&
-                    (() => {
-                      const hasBackground =
-                        currentShape.penBackground &&
-                        currentShape.penBackground !== "transparent";
-                      const backgroundOpacity =
-                        currentShape.opacity * 0.4 + 0.2;
-                      const lineTension = PEN_TENSION;
-                      return (
-                        <>
-                          {hasBackground && (
-                            <Line
-                              x={currentShape.x}
-                              y={currentShape.y}
-                              points={currentShape.points}
-                              stroke={currentShape.penBackground}
-                              strokeWidth={currentShape.strokeWidth + 12}
-                              opacity={Math.min(1, backgroundOpacity)}
-                              lineCap="round"
-                              lineJoin="round"
-                              tension={lineTension}
-                              listening={false}
-                            />
-                          )}
-                          <Line
-                            x={currentShape.x}
-                            y={currentShape.y}
-                            points={currentShape.points}
-                            stroke={getColorWithOpacity(
-                              currentShape.strokeColor,
-                              currentShape.strokeOpacity,
-                            )}
-                            strokeWidth={currentShape.strokeWidth}
-                            opacity={currentShape.opacity * 0.7}
-                            lineCap="round"
-                            lineJoin="round"
-                            tension={lineTension}
-                            hitStrokeWidth={Math.max(
-                              12,
-                              currentShape.strokeWidth
-                            )}
-                          />
-                        </>
-                      );
-                    })()}
-                </>
-              )}
->>>>>>> 445a8c48
 
               {/* Render cursors */}
               {users.map((user) => (
