--- conflicted
+++ resolved
@@ -131,7 +131,6 @@
       awarenessInstance.setLocalState(next);
     };
 
-<<<<<<< HEAD
     setLocalState();
 
     let websocketProvider: WebsocketProvider | null = null;
@@ -144,17 +143,11 @@
     };
 
     const connectWebsocketWithFallback = async () => {
-=======
-    let websocketProvider: WebsocketProvider | null = null;
-    let isActive = true;
-    const setupWebsocketProvider = async () => {
->>>>>>> 9e6e56f9
       if (typeof window === "undefined") {
         console.warn("[CollaborationProvider] WebSocket endpoint unavailable on the server.");
         return;
       }
 
-<<<<<<< HEAD
       const endpoints: string[] = [];
       const protocol = window.location.protocol === "https:" ? "wss" : "ws";
       endpoints.push(`${protocol}://${window.location.host}/api/yjs`);
@@ -256,30 +249,6 @@
 
     connectWebrtcProvider();
     void connectWebsocketWithFallback();
-=======
-      try {
-        await fetch("/api/yjs");
-      } catch (error) {
-        console.error("[CollaborationProvider] Failed to initialize WebSocket endpoint", error);
-      }
-
-      if (!isActive) {
-        return;
-      }
-
-      const protocol = window.location.protocol === "https:" ? "wss" : "ws";
-      const websocketEndpoint = `${protocol}://${window.location.host}/api/yjs`;
-      websocketProvider = new WebsocketProvider(websocketEndpoint, roomId, ydoc, {
-        awareness,
-        connect: true,
-        resyncInterval: 10_000,
-      });
-      websocketProviderRef.current = websocketProvider;
-      setLocalState();
-    };
-
-    void setupWebsocketProvider();
->>>>>>> 9e6e56f9
 
     let persistence: IndexeddbPersistence | null = null;
     let persistenceError: unknown = null;
@@ -520,7 +489,6 @@
 
       isActive = false;
       if (websocketProvider) {
-<<<<<<< HEAD
         if (websocketReconnectListener) {
           websocketProvider.off("status", websocketReconnectListener);
         }
@@ -531,9 +499,6 @@
       if (webrtcProvider) {
         webrtcProvider.destroy();
         webrtcProvider = null;
-=======
-        websocketProvider.destroy();
->>>>>>> 9e6e56f9
       }
       ydoc.destroy();
       if (persistenceInstance) {
